import hashlib
import os
import sys
import random as rand
import tkinter as tk
import time
import json
import pathlib
import webbrowser
import ctypes
import threading as thread
import logging
from tkinter import messagebox, simpledialog, Tk, Frame, Label, Button, RAISED, StringVar, font
from itertools import count, cycle
from PIL import Image, ImageTk, ImageFilter
from screeninfo import get_monitors
from utils import utils
from utils.paths import Data, Defaults, Process, Resource
import subprocess
#import traceback
try:
    import vlc
except:
    print('vlc failed to load.')

SYS_ARGS = sys.argv.copy()
SYS_ARGS.pop(0)

class prefix_data:
    def __init__(self, name, captions = None, images = None, max = 1, chance = 100.0):
        # The name of the prefix
        self.name = name

        # Captions to use if different from the name of the prefix
        if captions:
            self.captions = captions
        else:
            self.captions = name

        # Image file prefix
        if images:
            self.images = images
        else:
            self.images = name

        # Max number of popups to display
        self.max = max

        # Chance of this prefix being used (% out of 100, and it's a float to allow < 1% chance)
        self.chance = float(chance)

prefixes = {}
#End Imported Code


def check_setting(name:str, default:bool=False) -> bool:
    default = False if default is None else default
    try:
        return int(settings.get(name)) == 1
    except:
        return default

PATH = str(pathlib.Path(__file__).parent.absolute())
os.chdir(PATH)

ALLOW_SCREAM = True
SHOW_CAPTIONS = False
PANIC_DISABLED = False
EXTREME_MODE = False
WEB_OPEN = False
HAS_LIFESPAN = False
LIFESPAN = 0
WEB_PROB = 0
MITOSIS_STRENGTH = 2
SUBMISSION_TEXT = 'I Submit <3'
PANIC_KEY = ''
PANIC_REQUIRES_VALIDATION = False
HASHED_PATH = None
CAPTIONS = {}
LOWKEY_MODE = False
LOWKEY_CORNER = 0
DELAY = 0
OPACITY = 100
VIDEO_VOLUME = 0.25
FADE_OUT_TIME = 1.5
DENIAL_MODE = False
DENIAL_CHANCE = 0
SUBLIMINAL_MODE = False
SUBLIMINAL_CHANCE = 100
MAX_SUBLIMINALS = 200
LANCZOS_MODE = True
BUTTONLESS = False
HIBERNATE_MODE = False
MOOD_OFF = True
MOOD_FILENAME = True
MULTI_CLICK = False
THEME = 'Original'
MOVING_SPEED = 5
MOVING_CHANCE = 0
MOVING_STATUS = False
MOVING_RANDOM = False

with open(Data.CONFIG, 'r') as cfg:
    settings = json.loads(cfg.read())
    SHOW_CAPTIONS = check_setting('showCaptions')
    PANIC_DISABLED = check_setting('panicDisabled')
    MITOSIS_MODE = check_setting('mitosisMode')
    WEB_OPEN = check_setting('webPopup')
    WEB_PROB = int(settings['webMod'])
    PANIC_KEY = settings['panicButton']
    HAS_LIFESPAN = check_setting('timeoutPopups')
    LIFESPAN = int(settings['popupTimeout'])
    MITOSIS_STRENGTH = int(settings['mitosisStrength'])
    PANIC_REQUIRES_VALIDATION = check_setting('timerMode')
    LOWKEY_MODE = check_setting('lkToggle')
    LOWKEY_CORNER = int(settings['lkCorner'])
    DELAY = int(settings['delay'])
    OPACITY = int(settings['lkScaling'])
    VIDEO_VOLUME = float(settings['videoVolume']) / 100

    VIDEO_VOLUME = min(max(0, VIDEO_VOLUME), 1)

    DENIAL_MODE = check_setting('denialMode')
    DENIAL_CHANCE = int(settings['denialChance'])
    SUBLIMINAL_MODE = check_setting('popupSubliminals')
    SUBLIMINAL_CHANCE = int(settings['subliminalsChance'])
    MAX_SUBLIMINALS = int(settings['maxSubliminals'])

    LANCZOS_MODE = check_setting('antiOrLanczos')

    BUTTONLESS = check_setting('buttonless')

    MULTI_CLICK = check_setting('multiClick')

    HIBERNATE_MODE = check_setting('hibernateMode')

    THEME = settings['themeType']

    if HIBERNATE_MODE:
        if settings['hibernateType'] == 'Chaos':
            with open(Data.CHAOS_TYPE, 'r') as ct:
                HIBERNATE_TYPE = ct.read()
        else:
            HIBERNATE_TYPE = settings['hibernateType']
    if SYS_ARGS:
        MOOD_OFF = check_setting('toggleMoodSet')

    MOOD_FILENAME = check_setting('captionFilename')

    MOVING_CHANCE = int(settings['movingChance'])
    MOVING_SPEED = int(settings['movingSpeed'])
    MOVING_RANDOM = check_setting('movingRandom')

    CORRUPTION_DEVMODE = check_setting('corruptionDevMode')

if MOVING_CHANCE >= rand.randint(1,100):
    BUTTONLESS = True
    MOVING_STATUS = True

#take out first arg and make it into the mood ID
MOOD_ID = '0'
if not MOOD_OFF:
    MOOD_ID = SYS_ARGS[0].strip('-')
    SYS_ARGS.pop(0)

if MOOD_ID != '0':
    if os.path.exists(Data.MOODS / f'{MOOD_ID}.json'):
        with open(Data.MOODS / f'{MOOD_ID}.json', 'r') as f:
            moodData = json.loads(f.read())
    elif os.path.exists(Data.UNNAMED_MOODS / f'{MOOD_ID}.json'):
        with open(Data.UNNAMED_MOODS / f'{MOOD_ID}.json', 'r') as f:
            moodData = json.loads(f.read())


#used for timer mode, checks if password is required to panic
if PANIC_REQUIRES_VALIDATION:
    try:
        utils.show_file(Data.PASS_HASH)
        with open(Data.PASS_HASH, 'r') as file:
            HASHED_PATH = file.readline()
        utils.hide_file(Data.PASS_HASH)
    except:
        #no hash found
        HASHED_PATH = None

if WEB_OPEN:
    web_dict = ''
    if os.path.exists(Resource.WEB):
        with open(Resource.WEB, 'r') as web_file:
            web_dict = json.loads(web_file.read())
            #web_mood_dict = web_dict

        #if not MOOD_OFF:
            #try:
                #for i, mood in enumerate(web_dict['moods']):
                    #if mood not in moodData['web']:
                        #web_mood_dict['urls'].pop(i)
                        #web_mood_dict['args'].pop(i)
                        #web_mood_dict['moods'].pop(i)
                #messagebox.showinfo('test', f'{web_mood_dict}, {type(web_mood_dict)}')
            #except Exception as e:
                #messagebox.showinfo('test', f'{e}')
                #print('error loading web moods, or web moods not supported in pack.')
try:
    with open(Resource.CAPTIONS, 'r') as caption_file:
        CAPTIONS = json.load(caption_file)
        try:
            SUBMISSION_TEXT = CAPTIONS['subtext']
        except:
            print('will use default submission text')
        prefixes['default'] = prefix_data('default', images='', max=1, chance=100.0)

    # Everything in the 'prefix' block gets the default values
    for prefix in CAPTIONS.get('prefix', []):
        prefixes[prefix] = prefix_data(prefix)


    for prefix in CAPTIONS.get('prefix_settings', []):
        base = CAPTIONS['prefix_settings'][prefix]
        caption = base.get('caption', prefix)
        images = base.get('images', prefix)
        max_popup = base.get('max', 1)
        chance = float(base.get('chance', 100.0))

        if prefix in prefixes:
            entry = prefixes[prefix]
            entry.caption = caption
            entry.chance = chance

            if prefix != 'default':
                entry.images = images
                entry.max = max_popup
        else:
            prefixes[prefix] = prefix_data(prefix, captions=caption, images=images, max=max_popup, chance=chance)

    # Default has to have a reasonable chance of popping up
    if prefixes['default'].chance <= 10:
        prefixes['default'].chance = 10
except:
    prefixes['default'] = prefix_data('default', images='', max=1, chance=100.0)
    print('no captions.json')

#gif label class
class GifLabel(tk.Label):
    def load(self, path:str, resized_width:int, resized_height:int, delay:int=75, back_image:Image.Image=None):
        self.image = Image.open(path)
        self.configure(background='black')
        self.frames:list[ImageTk.PhotoImage] = []
        if 'duration' in self.image.info:
            self.delay = int(self.image.info['duration'])
        else:
            self.delay = delay

        if self.delay < delay:
            self.delay = delay

        try:
            for i in range(0, self.image.n_frames):
                hold_image = self.image.resize((resized_width, resized_height), Image.BOX)
                if back_image is not None:
                    hold_image, back_image = hold_image.convert('RGBA'), back_image.convert('RGBA')
                    hold_image = Image.blend(back_image, hold_image, 0.2)
                self.frames.append(ImageTk.PhotoImage(hold_image.copy()))
                self.image.seek(i)
        except Exception as e:
            print(f'{e}')
            print(f'Done register frames. ({len(self.frames)})')
        self.frames_ = cycle(self.frames)

    def next_frame(self):
        if self.frames_:
            self.config(image=next(self.frames_))
            self.after(self.delay, self.next_frame)


#video label class
class VideoLabel(tk.Label):
    def load(self, path:str, resized_width:int, resized_height:int):
        import imageio
        from moviepy.editor import AudioFileClip
        from videoprops import get_video_properties

        self.path = path
        self.configure(background='black')
        self.wid = resized_width
        self.hgt = resized_height
        self.video_properties = get_video_properties(path)
        self.audio = AudioFileClip(self.path)
        self.fps = float(self.video_properties['avg_frame_rate'].split('/')[0]) / float(self.video_properties['avg_frame_rate'].split('/')[1])
        try:
            self.audio_track = self.audio.to_soundarray()
            print(self.audio_track)
            self.audio_track = [[VIDEO_VOLUME*v[0], VIDEO_VOLUME*v[1]] for v in self.audio_track]
            self.duration = float(self.video_properties['duration'])
        except:
            self.audio_track = None
            self.duration = None
        self.video_frames = imageio.get_reader(path)
        self.delay = 1 / self.fps

    def play(self):
        from types import NoneType
        if not isinstance(self.audio_track, NoneType):
            try:
                import sounddevice
                sounddevice.play(self.audio_track, samplerate=len(self.audio_track) / self.duration, loop=True)
            except Exception as e:
                print(f'failed to play sound, reason:\n\t{e}')
        while True:
            for frame in self.video_frames.iter_data():
                self.time_offset_start = time.perf_counter()
                self.video_frame_image = ImageTk.PhotoImage(Image.fromarray(frame).resize((self.wid, self.hgt)))
                self.config(image=self.video_frame_image)
                self.image = self.video_frame_image
                self.time_offset_end = time.perf_counter()
                time.sleep(max(0, self.delay - (self.time_offset_end - self.time_offset_start)))

#moving window originally provided very generously by u/basicmo!
mspd = rand.randint(-MOVING_SPEED,MOVING_SPEED)
while mspd == 0:
    mspd = rand.randint(-MOVING_SPEED,MOVING_SPEED)

def move_window(master, resized_height:int, resized_width:int, xlocation:int, ylocation:int):
    width = resized_width
    height = resized_height
    if MOVING_RANDOM:
        move_speedX = rand.randint(-MOVING_SPEED,MOVING_SPEED)
        move_speedY = rand.randint(-MOVING_SPEED,MOVING_SPEED)
        while (move_speedX == 0) and (move_speedY == 0):
            move_speedX = rand.randint(-MOVING_SPEED,MOVING_SPEED)
            move_speedY = rand.randint(-MOVING_SPEED,MOVING_SPEED)
    else:
        move_speedX = mspd
        move_speedY = mspd

    dx = move_speedX
    dy = move_speedY

    x, y = xlocation, ylocation  # Initial position
    while True:
        x += dx
        y += dy

        if x + width >= master.winfo_screenwidth():
            dx = -abs(move_speedX)
        elif x <= 0:
            dx = abs(move_speedX)
        if y + height >= master.winfo_screenheight():
            dy = -abs(move_speedY)
        elif y <= 0:
            dy = abs(move_speedY)

        master.geometry(f"{width}x{height}+{x}+{y}")
        master.update()
        master.after(10)

def pick_resource(basepath, vidYes:bool):
    if MOOD_ID != '0' and os.path.exists(Resource.MEDIA):
        try:
            if vidYes:
                with open(Data.MEDIA_VIDEO, 'r') as f:
                    items = json.loads(f.read())
            else:
                with open(Data.MEDIA_IMAGES, 'r') as f:
                    items = json.loads(f.read())
        except Exception as e:
            print(f'failed to run mood check, reason:\n\t{e}')
            items = os.listdir(basepath)
    else:
        items = os.listdir(basepath)

    if not items:
        return "", "", 0

    while True:
        item = rand.choice(items)
        while item.split('.')[-1].lower() == 'ini':
            item = rand.choice(items)

        matched = 'none'
        if MOOD_FILENAME:
            for prefix_name in prefixes:
                    if item.startswith(prefixes[prefix_name].images):
                        matched = 'partial'
                        if do_roll(prefixes[prefix_name].chance):
                            matched = 'matched'
                            break
            if matched == 'none':
                prefix_name = 'default'

            # In the case where there was a match to a prefix, but didn't win the roll, we want to try again
            elif matched == 'partial':
                continue
        #if the mood filename setting is off, roll for a random mood based on chance
        else:
            if MOOD_ID != '0':
                while True:
                    prefix_name = rand.choice(list(prefixes))
                    if prefix_name in moodData['captions']:
                        if do_roll(prefixes[prefix_name].chance):
                            break
            else:
                while True:
                    prefix_name = rand.choice(list(prefixes))
                    if do_roll(prefixes[prefix_name].chance):
                        break
        prefix = prefixes[prefix_name]

        caption = ""
        max = 1

        if SHOW_CAPTIONS and CAPTIONS and prefix.captions:
            if prefix.captions in CAPTIONS:
                caption = rand.choice(CAPTIONS[prefix.captions])
                if prefix.max > 1:
                    max = rand.randrange(2, prefix.max)

        item = os.path.join(basepath, item)
        # print(prefix.name, item, caption, max)
        return item, caption, max

root = Tk()

fore = '#000000'
back = '#f0f0f0'
mainfont = font.nametofont('TkDefaultFont')

if THEME == 'Dark':
    fore = '#f9faff'
    back = '#282c34'
if THEME == 'The One':
    fore = '#00ff41'
    back = '#282c34'
    mainfont.configure(family='Consolas', size=8)
if THEME == 'Ransom':
    fore = '#ffffff'
    back = '#841212'
    mainfont.configure(family='Arial Bold')
if THEME == 'Goth':
    fore = '#ba9aff'
    back = '#282c34'
    mainfont.configure(family='Constantia')
if THEME == 'Bimbo':
    fore = '#ff3aa3'
    back = '#ffc5cd'
    mainfont.configure(family='Constantia')

def run():
    #var things
    video_mode = False
    resource_path = Resource.IMAGE
    if len(SYS_ARGS) >= 1 and SYS_ARGS[0] == '-video':
        video_mode = True
        resource_path = Resource.VIDEO

    item, caption_text, root.click_count = pick_resource(resource_path, video_mode)

    if not video_mode:
        while True:
            try:
                image = Image.open(os.path.abspath(item))
                break
            except:
                item, caption_text, root.click_count = pick_resource(resource_path, video_mode)
    else:
        from videoprops import get_video_properties
        video_path = str(Resource.VIDEO / item)
        video_properties = get_video_properties(video_path)
        image = Image.new('RGB', (video_properties['width'], video_properties['height']))

    animated_gif = False
    # Check to see if the gif is animated or a normal gif file
    if item.split('.')[-1].lower() == 'gif':
        if image.n_frames > 1:
            animated_gif = True

        else:
            image = image.convert('RGBA')

    border_wid_const = 5
    monitor = rand.choice(get_monitors())

    #window start
    root.bind('<KeyPress>', lambda key: panic(key))
    root.configure(bg='black')
    root.frame = Frame(root)
    root.wm_attributes('-topmost', -1)
    utils.set_borderless(root)

    #many thanks to @MercyNudes for fixing my old braindead scaling method (https://twitter.com/MercyNudes)
    def resize(img:Image.Image) -> Image.Image:
        size_source = max(img.width, img.height) / min(monitor.width, monitor.height)
        size_target = rand.randint(30, 70) / 100 if not LOWKEY_MODE else rand.randint(20, 50) / 100
        resize_factor = size_target / size_source
        if LANCZOS_MODE:
            return image.resize((int(image.width * resize_factor), int(image.height * resize_factor)), Image.LANCZOS)
        else:
            return image.resize((int(image.width * resize_factor), int(image.height * resize_factor)), Image.ANTIALIAS)

    resized_image = resize(image)

    do_deny = check_deny()
    if SUBLIMINAL_MODE:
        check_subliminal()

    if do_deny and not animated_gif:
        blur_modes = [ImageFilter.GaussianBlur(5), ImageFilter.GaussianBlur(10), ImageFilter.GaussianBlur(20),
                      ImageFilter.BoxBlur(5),      ImageFilter.BoxBlur(10),       ImageFilter.BoxBlur(20)]
        rand.shuffle(blur_modes)
        resized_image = resized_image.filter(blur_modes.pop())

    photoimage_image = ImageTk.PhotoImage(resized_image)
    image.close()

    #different handling for videos vs gifs vs normal images
    if video_mode:
        if len(SYS_ARGS) >= 2 and SYS_ARGS[1] == '-vlc':
            #vlc mode
            label = Label(root, width=resized_image.width, height=resized_image.height)
            label.pack()
            startVLC(video_path, label)
        else:
            #video mode
            label = VideoLabel(root)
            label.load(path = video_path, resized_width = resized_image.width, resized_height = resized_image.height)
            label.pack()
            thread.Thread(target=lambda: label.play(), daemon=True).start()
    elif animated_gif:
        #gif mode
        label = GifLabel(root)
        label.load(path=os.path.abspath(f'{item}'), resized_width = resized_image.width, resized_height = resized_image.height)
        label.pack()
    else:
        #standard image mode
        if not SUBLIMINAL_MODE:
            label = Label(root, image=photoimage_image, bg='black')
            label.pack()
        else:
            with open(Data.MAX_SUBLIMINALS, 'r+') as f:
                i = int(f.readline())
                label = GifLabel(root)
                subliminal_path = Defaults.SPIRAL

                if os.path.exists(Resource.SUBLIMINALS):
                    subliminal_options = [file for file in os.listdir(Resource.SUBLIMINALS) if str(file).lower().endswith('.gif')]
                    if len(subliminal_options) > 0:
                        subliminal_path = Resource.SUBLIMINALS / str(rand.choice(subliminal_options))

                label.load(subliminal_path, photoimage_image.width(), photoimage_image.height(), back_image=resized_image)
                label.pack()
                label.next_frame()

                f.seek(0)
                f.write(str(i+1))
                f.truncate()

        if do_deny:
            deny_options = CAPTIONS.get('denial')
            if deny_options is None or len(CAPTIONS['denial']) == 0:
                deny_text = 'Not for you~'
            else:
                deny_text = rand.choice(CAPTIONS['denial'])
            denyLabel = Label(label, text=deny_text, wraplength=resized_image.width - border_wid_const)
            denyLabel.place(x=int(resized_image.width / 2) - int(denyLabel.winfo_reqwidth() / 2),
                            y=int(resized_image.height / 2) - int(denyLabel.winfo_reqheight() / 2))

    locX = rand.randint(monitor.x, monitor.x + monitor.width - (resized_image.width))
    locY = rand.randint(monitor.y, max(monitor.y + monitor.height - (resized_image.height), 0))

    if LOWKEY_MODE:
        global LOWKEY_CORNER
        if LOWKEY_CORNER == 4:
            LOWKEY_CORNER = rand.randrange(0, 3)
        if LOWKEY_CORNER == 0:
            locX = monitor.width - (resized_image.width)
            locY = monitor.y
        elif LOWKEY_CORNER == 1:
            locX = monitor.x
            locY = monitor.y
        elif LOWKEY_CORNER == 2:
            locX = monitor.x
            locY = monitor.height - (resized_image.height)
        elif LOWKEY_CORNER == 3:
            locX = monitor.x + monitor.width - (resized_image.width)
            locY = monitor.y + monitor.height - (resized_image.height)

    root.geometry(f'{resized_image.width + border_wid_const - 1}x{resized_image.height + border_wid_const - 1}+{locX}+{locY}')

    if animated_gif:
        label.next_frame()

    if HAS_LIFESPAN or LOWKEY_MODE and not (HIBERNATE_TYPE == 'Pump-Scare' and HIBERNATE_MODE):
        thread.Thread(target=lambda: live_life(root, LIFESPAN if not LOWKEY_MODE else DELAY / 1000), daemon=True).start()

    if not MULTI_CLICK:
        root.click_count = 1

    root.caption_text = caption_text

    if caption_text:
        root.caption_string = StringVar()
        root.caption_string.set(root.caption_text)
        captionLabel = Label(root, textvariable=root.caption_string, wraplength=resized_image.width - border_wid_const, bg=back, fg=fore)
        captionLabel.place(x=5, y=5)

    if CORRUPTION_DEVMODE:
        devmodeLabel1 = Label(root, text=f'clev=', wraplength=resized_image.width - border_wid_const, bg=back, fg=fore)
        devmodeLabel2 = Label(root, text=f'poplev=', wraplength=resized_image.width - border_wid_const, bg=back, fg=fore)
        devmodeLabel3 = Label(root, text=f'filen={pathlib.Path(item).name}', wraplength=resized_image.width - border_wid_const, bg=back, fg=fore)
        devmodeLabel1.place(x= 5, y= int(resized_image.height/2))
        devmodeLabel2.place(x= 5, y= int(resized_image.height/2) + devmodeLabel2.winfo_reqheight() + 2)
        devmodeLabel3.place(x= 5, y= int(resized_image.height/2) + devmodeLabel3.winfo_reqheight() + devmodeLabel2.winfo_reqheight() + 4)


    if BUTTONLESS:
        label.bind("<ButtonRelease-1>", buttonless_click)
    else:
        root.button_string = StringVar()
        root.button_text = SUBMISSION_TEXT
        root.button_string.set(root.button_text)
        submit_button = Button(root, textvariable=root.button_string, command=click, bg=back, fg=fore, activebackground=back, activeforeground=fore)
        submit_button.place(x=resized_image.width - 25 - submit_button.winfo_reqwidth(), y=resized_image.height - 5 - submit_button.winfo_reqheight())

    if HIBERNATE_MODE and check_setting('fixWallpaper'):
        with open(Data.HIBERNATE, 'r+') as f:
            i = int(f.readline())
            f.seek(0)
            f.write(str(i+1))
            f.truncate()

    root.attributes('-alpha', OPACITY / 100)

    if MOVING_STATUS:
        move_window(root,resized_image.height,resized_image.width,locX,locY)

    root.mainloop()

def startVLC(vid, label):
    #word of advice: if you go messing around with python-vlc there's almost no documentation for it
    #this is a hack that will repeat the video 999,999 times, because I tried to find something less terrible for hours but couldn't
    instance = vlc.Instance('--input-repeat=999999')
    media_player = instance.media_player_new()
    media_player.set_hwnd(label.winfo_id())
    media_player.video_set_mouse_input(False)
    media_player.video_set_key_input(False)
    media_player.audio_set_volume(int(VIDEO_VOLUME*100))

    media = instance.media_new(vid)
    media_player.set_media(media)
    media_player.play()

def check_deny() -> bool:
    return DENIAL_MODE and rand.randint(1, 100) <= DENIAL_CHANCE

def check_subliminal():
    global SUBLIMINAL_MODE
    with open(Data.MAX_SUBLIMINALS, 'r') as f:
        if int(f.readline()) >= MAX_SUBLIMINALS:
            SUBLIMINAL_MODE = False
        elif rand.randint(1, 100) > SUBLIMINAL_CHANCE:
            SUBLIMINAL_MODE = False

def live_life(parent:tk, length:int):
    while root.click_count > 0:
        time.sleep(length)
        click(allow_die=False)
    for i in range(100-OPACITY, 100):
        parent.attributes('-alpha', 1-i/100)
        time.sleep(FADE_OUT_TIME / 100)
    if LOWKEY_MODE:
        subprocess.Popen([sys.executable, Process.POPUP])
    if HIBERNATE_MODE and check_setting('fixWallpaper'):
        with open(Data.HIBERNATE, 'r+') as f:
            i = int(f.readline())
            if i > 0:
                f.seek(0)
                f.write(str(i-1))
                f.truncate()
    if len(SYS_ARGS) >= 1 and SYS_ARGS[0] == '-video':
        with open(Data.MAX_VIDEOS, 'r+') as f:
            i = int(f.readline())
            if i > 0:
                f.seek(0)
                f.write(str(i-1))
                f.truncate()
    if SUBLIMINAL_MODE:
        with open(Data.MAX_SUBLIMINALS, 'r+') as f:
            i = int(f.readline())
            if i > 0:
                f.seek(0)
                f.write(str(i-1))
                f.truncate()
    os.kill(os.getpid(), 9)

def do_roll(mod:float) -> bool:
    if mod >= 100:
        return True

    if mod <= 0:
        return False

    return mod > (rand.random() * 100)

def select_url(arg:str):
    #if MOOD_OFF:
    return web_dict['urls'][arg] + web_dict['args'][arg].split(',')[rand.randrange(len(web_dict['args'][arg].split(',')))]
    #else:
        #return web_mood_dict['urls'][arg] + web_mood_dict['args'][arg].split(',')[rand.randrange(len(web_mood_dict['args'][arg].split(',')))]

def buttonless_click(event):
    click()

def click(allow_die = True):
    # global click_count, caption_string, button_string

    root.click_count -= 1

    if root.click_count > 0:
        if BUTTONLESS:
            if root.caption_text:
                root.caption_string.set(root.caption_text + ' (' + str(root.click_count) + ')')

        else:
            root.button_string.set(root.button_text + ' (' + str(root.click_count) + ')')

            # Bring to front
            root.deiconify()

    else:
        if allow_die:
            die()

        else:
            if BUTTONLESS:
                if root.caption_text:
                    root.caption_string.set(root.caption_text)

            else:
                root.button_string.set(root.button_text)

def die():
    if WEB_OPEN and web_dict and do_roll((100-WEB_PROB) / 2) and not LOWKEY_MODE:
        urlPath = select_url(rand.randrange(len(web_dict['urls'])))
        webbrowser.open_new(urlPath)
    if MITOSIS_MODE or LOWKEY_MODE:
        for i in (range(0, MITOSIS_STRENGTH) if not LOWKEY_MODE else [1]):
            subprocess.Popen([sys.executable, Process.POPUP])
    if HIBERNATE_MODE and check_setting('fixWallpaper'):
        with open(Data.HIBERNATE, 'r+') as f:
            i = int(f.readline())
            if i > 0:
                f.seek(0)
                f.write(str(i-1))
                f.truncate()
    if len(SYS_ARGS) >= 1 and SYS_ARGS[0] == '-video':
        with open(Data.MAX_VIDEOS, 'r+') as f:
            i = int(f.readline())
            if i > 0:
                f.seek(0)
                f.write(str(i-1))
                f.truncate()
    if SUBLIMINAL_MODE:
        with open(Data.MAX_SUBLIMINALS, 'r+') as f:
            i = int(f.readline())
            if i > 0:
                f.seek(0)
                f.write(str(i-1))
                f.truncate()
    os.kill(os.getpid(), 9)

#def select_caption(filename:str) -> str:
#    for obj in CAPTIONS['prefix']:
#        if MOOD_FILENAME:
#            if MOOD_ID != '0':
#                if filename.startswith(obj) and obj in moodData['captions']:
#                    ls = CAPTIONS[obj]
#                    ls.extend(CAPTIONS['default'])
#                    return ls[rand.randrange(0, len(CAPTIONS[obj]))]
#            else:
#                if filename.startswith(obj):
#                    ls = CAPTIONS[obj]
#                    ls.extend(CAPTIONS['default'])
#                    return ls[rand.randrange(0, len(CAPTIONS[obj]))]
#        else:
#            if MOOD_ID != '0':
#                if obj in moodData['captions']:
#                    ls = CAPTIONS[obj]
#                    ls.extend(CAPTIONS['default'])
#                    return ls[rand.randrange(0, len(CAPTIONS[obj]))]
#    return CAPTIONS['default'][rand.randrange(0, len(CAPTIONS['default']))] if (len(CAPTIONS['default']) > 0) else None

def panic(key):
    key_condition = (key.keysym == PANIC_KEY or key.keycode == PANIC_KEY)
    if PANIC_REQUIRES_VALIDATION and key_condition:
        try:
            pass_ = simpledialog.askstring('Panic', 'Enter Panic Password')
            print('ASKING FOR PASS')
            t_hash = None if pass_ == None or pass_ == '' else hashlib.sha256(pass_.encode(encoding='ascii', errors='ignore')).hexdigest()
        except:
            #if some issue occurs with the hash or time files just emergency panic
            subprocess.Popen([sys.executable, Process.PANIC])
        print(t_hash)
        print(HASHED_PATH)
        if t_hash == HASHED_PATH:
            #revealing hidden files
            try:
                utils.show_file(Data.PASS_HASH)
                utils.show_file(Data.HID_TIME)
                os.remove(Data.PASS_HASH)
                os.remove(Data.HID_TIME)
                subprocess.Popen([sys.executable, Process.PANIC])
            except:
                #if some issue occurs with the hash or time files just emergency panic
                subprocess.Popen([sys.executable, Process.PANIC])
    else:
        if not PANIC_DISABLED and key_condition:
            subprocess.Popen([sys.executable, Process.PANIC])

def pumpScare():
    if HIBERNATE_MODE and HIBERNATE_TYPE == 'Pump-Scare':
        time.sleep(2.5)
        die()

if __name__ == '__main__':
    try:
        thread.Thread(target=pumpScare).start()
        run()
    except Exception as e:
<<<<<<< HEAD
        utils.init_logging(logging, 'popup')
        logging.fatal(f'failed to start popup\n{e}')

=======
        if not os.path.exists(os.path.join(PATH, 'logs')):
            os.mkdir(os.path.join(PATH, 'logs'))
        logging.basicConfig(filename=os.path.join(PATH, 'logs', time.asctime().replace(' ', '_').replace(':', '-') + '-popup.txt'), format='%(levelname)s:%(message)s', level=logging.DEBUG)
        logging.fatal(f'failed to start popup\n{e}')
        #traceback.print_exc() 

>>>>>>> f248e6e3
<|MERGE_RESOLUTION|>--- conflicted
+++ resolved
@@ -1,840 +1,831 @@
-import hashlib
-import os
-import sys
-import random as rand
-import tkinter as tk
-import time
-import json
-import pathlib
-import webbrowser
-import ctypes
-import threading as thread
-import logging
-from tkinter import messagebox, simpledialog, Tk, Frame, Label, Button, RAISED, StringVar, font
-from itertools import count, cycle
-from PIL import Image, ImageTk, ImageFilter
-from screeninfo import get_monitors
-from utils import utils
-from utils.paths import Data, Defaults, Process, Resource
-import subprocess
-#import traceback
-try:
-    import vlc
-except:
-    print('vlc failed to load.')
-
-SYS_ARGS = sys.argv.copy()
-SYS_ARGS.pop(0)
-
-class prefix_data:
-    def __init__(self, name, captions = None, images = None, max = 1, chance = 100.0):
-        # The name of the prefix
-        self.name = name
-
-        # Captions to use if different from the name of the prefix
-        if captions:
-            self.captions = captions
-        else:
-            self.captions = name
-
-        # Image file prefix
-        if images:
-            self.images = images
-        else:
-            self.images = name
-
-        # Max number of popups to display
-        self.max = max
-
-        # Chance of this prefix being used (% out of 100, and it's a float to allow < 1% chance)
-        self.chance = float(chance)
-
-prefixes = {}
-#End Imported Code
-
-
-def check_setting(name:str, default:bool=False) -> bool:
-    default = False if default is None else default
-    try:
-        return int(settings.get(name)) == 1
-    except:
-        return default
-
-PATH = str(pathlib.Path(__file__).parent.absolute())
-os.chdir(PATH)
-
-ALLOW_SCREAM = True
-SHOW_CAPTIONS = False
-PANIC_DISABLED = False
-EXTREME_MODE = False
-WEB_OPEN = False
-HAS_LIFESPAN = False
-LIFESPAN = 0
-WEB_PROB = 0
-MITOSIS_STRENGTH = 2
-SUBMISSION_TEXT = 'I Submit <3'
-PANIC_KEY = ''
-PANIC_REQUIRES_VALIDATION = False
-HASHED_PATH = None
-CAPTIONS = {}
-LOWKEY_MODE = False
-LOWKEY_CORNER = 0
-DELAY = 0
-OPACITY = 100
-VIDEO_VOLUME = 0.25
-FADE_OUT_TIME = 1.5
-DENIAL_MODE = False
-DENIAL_CHANCE = 0
-SUBLIMINAL_MODE = False
-SUBLIMINAL_CHANCE = 100
-MAX_SUBLIMINALS = 200
-LANCZOS_MODE = True
-BUTTONLESS = False
-HIBERNATE_MODE = False
-MOOD_OFF = True
-MOOD_FILENAME = True
-MULTI_CLICK = False
-THEME = 'Original'
-MOVING_SPEED = 5
-MOVING_CHANCE = 0
-MOVING_STATUS = False
-MOVING_RANDOM = False
-
-with open(Data.CONFIG, 'r') as cfg:
-    settings = json.loads(cfg.read())
-    SHOW_CAPTIONS = check_setting('showCaptions')
-    PANIC_DISABLED = check_setting('panicDisabled')
-    MITOSIS_MODE = check_setting('mitosisMode')
-    WEB_OPEN = check_setting('webPopup')
-    WEB_PROB = int(settings['webMod'])
-    PANIC_KEY = settings['panicButton']
-    HAS_LIFESPAN = check_setting('timeoutPopups')
-    LIFESPAN = int(settings['popupTimeout'])
-    MITOSIS_STRENGTH = int(settings['mitosisStrength'])
-    PANIC_REQUIRES_VALIDATION = check_setting('timerMode')
-    LOWKEY_MODE = check_setting('lkToggle')
-    LOWKEY_CORNER = int(settings['lkCorner'])
-    DELAY = int(settings['delay'])
-    OPACITY = int(settings['lkScaling'])
-    VIDEO_VOLUME = float(settings['videoVolume']) / 100
-
-    VIDEO_VOLUME = min(max(0, VIDEO_VOLUME), 1)
-
-    DENIAL_MODE = check_setting('denialMode')
-    DENIAL_CHANCE = int(settings['denialChance'])
-    SUBLIMINAL_MODE = check_setting('popupSubliminals')
-    SUBLIMINAL_CHANCE = int(settings['subliminalsChance'])
-    MAX_SUBLIMINALS = int(settings['maxSubliminals'])
-
-    LANCZOS_MODE = check_setting('antiOrLanczos')
-
-    BUTTONLESS = check_setting('buttonless')
-
-    MULTI_CLICK = check_setting('multiClick')
-
-    HIBERNATE_MODE = check_setting('hibernateMode')
-
-    THEME = settings['themeType']
-
-    if HIBERNATE_MODE:
-        if settings['hibernateType'] == 'Chaos':
-            with open(Data.CHAOS_TYPE, 'r') as ct:
-                HIBERNATE_TYPE = ct.read()
-        else:
-            HIBERNATE_TYPE = settings['hibernateType']
-    if SYS_ARGS:
-        MOOD_OFF = check_setting('toggleMoodSet')
-
-    MOOD_FILENAME = check_setting('captionFilename')
-
-    MOVING_CHANCE = int(settings['movingChance'])
-    MOVING_SPEED = int(settings['movingSpeed'])
-    MOVING_RANDOM = check_setting('movingRandom')
-
-    CORRUPTION_DEVMODE = check_setting('corruptionDevMode')
-
-if MOVING_CHANCE >= rand.randint(1,100):
-    BUTTONLESS = True
-    MOVING_STATUS = True
-
-#take out first arg and make it into the mood ID
-MOOD_ID = '0'
-if not MOOD_OFF:
-    MOOD_ID = SYS_ARGS[0].strip('-')
-    SYS_ARGS.pop(0)
-
-if MOOD_ID != '0':
-    if os.path.exists(Data.MOODS / f'{MOOD_ID}.json'):
-        with open(Data.MOODS / f'{MOOD_ID}.json', 'r') as f:
-            moodData = json.loads(f.read())
-    elif os.path.exists(Data.UNNAMED_MOODS / f'{MOOD_ID}.json'):
-        with open(Data.UNNAMED_MOODS / f'{MOOD_ID}.json', 'r') as f:
-            moodData = json.loads(f.read())
-
-
-#used for timer mode, checks if password is required to panic
-if PANIC_REQUIRES_VALIDATION:
-    try:
-        utils.show_file(Data.PASS_HASH)
-        with open(Data.PASS_HASH, 'r') as file:
-            HASHED_PATH = file.readline()
-        utils.hide_file(Data.PASS_HASH)
-    except:
-        #no hash found
-        HASHED_PATH = None
-
-if WEB_OPEN:
-    web_dict = ''
-    if os.path.exists(Resource.WEB):
-        with open(Resource.WEB, 'r') as web_file:
-            web_dict = json.loads(web_file.read())
-            #web_mood_dict = web_dict
-
-        #if not MOOD_OFF:
-            #try:
-                #for i, mood in enumerate(web_dict['moods']):
-                    #if mood not in moodData['web']:
-                        #web_mood_dict['urls'].pop(i)
-                        #web_mood_dict['args'].pop(i)
-                        #web_mood_dict['moods'].pop(i)
-                #messagebox.showinfo('test', f'{web_mood_dict}, {type(web_mood_dict)}')
-            #except Exception as e:
-                #messagebox.showinfo('test', f'{e}')
-                #print('error loading web moods, or web moods not supported in pack.')
-try:
-    with open(Resource.CAPTIONS, 'r') as caption_file:
-        CAPTIONS = json.load(caption_file)
-        try:
-            SUBMISSION_TEXT = CAPTIONS['subtext']
-        except:
-            print('will use default submission text')
-        prefixes['default'] = prefix_data('default', images='', max=1, chance=100.0)
-
-    # Everything in the 'prefix' block gets the default values
-    for prefix in CAPTIONS.get('prefix', []):
-        prefixes[prefix] = prefix_data(prefix)
-
-
-    for prefix in CAPTIONS.get('prefix_settings', []):
-        base = CAPTIONS['prefix_settings'][prefix]
-        caption = base.get('caption', prefix)
-        images = base.get('images', prefix)
-        max_popup = base.get('max', 1)
-        chance = float(base.get('chance', 100.0))
-
-        if prefix in prefixes:
-            entry = prefixes[prefix]
-            entry.caption = caption
-            entry.chance = chance
-
-            if prefix != 'default':
-                entry.images = images
-                entry.max = max_popup
-        else:
-            prefixes[prefix] = prefix_data(prefix, captions=caption, images=images, max=max_popup, chance=chance)
-
-    # Default has to have a reasonable chance of popping up
-    if prefixes['default'].chance <= 10:
-        prefixes['default'].chance = 10
-except:
-    prefixes['default'] = prefix_data('default', images='', max=1, chance=100.0)
-    print('no captions.json')
-
-#gif label class
-class GifLabel(tk.Label):
-    def load(self, path:str, resized_width:int, resized_height:int, delay:int=75, back_image:Image.Image=None):
-        self.image = Image.open(path)
-        self.configure(background='black')
-        self.frames:list[ImageTk.PhotoImage] = []
-        if 'duration' in self.image.info:
-            self.delay = int(self.image.info['duration'])
-        else:
-            self.delay = delay
-
-        if self.delay < delay:
-            self.delay = delay
-
-        try:
-            for i in range(0, self.image.n_frames):
-                hold_image = self.image.resize((resized_width, resized_height), Image.BOX)
-                if back_image is not None:
-                    hold_image, back_image = hold_image.convert('RGBA'), back_image.convert('RGBA')
-                    hold_image = Image.blend(back_image, hold_image, 0.2)
-                self.frames.append(ImageTk.PhotoImage(hold_image.copy()))
-                self.image.seek(i)
-        except Exception as e:
-            print(f'{e}')
-            print(f'Done register frames. ({len(self.frames)})')
-        self.frames_ = cycle(self.frames)
-
-    def next_frame(self):
-        if self.frames_:
-            self.config(image=next(self.frames_))
-            self.after(self.delay, self.next_frame)
-
-
-#video label class
-class VideoLabel(tk.Label):
-    def load(self, path:str, resized_width:int, resized_height:int):
-        import imageio
-        from moviepy.editor import AudioFileClip
-        from videoprops import get_video_properties
-
-        self.path = path
-        self.configure(background='black')
-        self.wid = resized_width
-        self.hgt = resized_height
-        self.video_properties = get_video_properties(path)
-        self.audio = AudioFileClip(self.path)
-        self.fps = float(self.video_properties['avg_frame_rate'].split('/')[0]) / float(self.video_properties['avg_frame_rate'].split('/')[1])
-        try:
-            self.audio_track = self.audio.to_soundarray()
-            print(self.audio_track)
-            self.audio_track = [[VIDEO_VOLUME*v[0], VIDEO_VOLUME*v[1]] for v in self.audio_track]
-            self.duration = float(self.video_properties['duration'])
-        except:
-            self.audio_track = None
-            self.duration = None
-        self.video_frames = imageio.get_reader(path)
-        self.delay = 1 / self.fps
-
-    def play(self):
-        from types import NoneType
-        if not isinstance(self.audio_track, NoneType):
-            try:
-                import sounddevice
-                sounddevice.play(self.audio_track, samplerate=len(self.audio_track) / self.duration, loop=True)
-            except Exception as e:
-                print(f'failed to play sound, reason:\n\t{e}')
-        while True:
-            for frame in self.video_frames.iter_data():
-                self.time_offset_start = time.perf_counter()
-                self.video_frame_image = ImageTk.PhotoImage(Image.fromarray(frame).resize((self.wid, self.hgt)))
-                self.config(image=self.video_frame_image)
-                self.image = self.video_frame_image
-                self.time_offset_end = time.perf_counter()
-                time.sleep(max(0, self.delay - (self.time_offset_end - self.time_offset_start)))
-
-#moving window originally provided very generously by u/basicmo!
-mspd = rand.randint(-MOVING_SPEED,MOVING_SPEED)
-while mspd == 0:
-    mspd = rand.randint(-MOVING_SPEED,MOVING_SPEED)
-
-def move_window(master, resized_height:int, resized_width:int, xlocation:int, ylocation:int):
-    width = resized_width
-    height = resized_height
-    if MOVING_RANDOM:
-        move_speedX = rand.randint(-MOVING_SPEED,MOVING_SPEED)
-        move_speedY = rand.randint(-MOVING_SPEED,MOVING_SPEED)
-        while (move_speedX == 0) and (move_speedY == 0):
-            move_speedX = rand.randint(-MOVING_SPEED,MOVING_SPEED)
-            move_speedY = rand.randint(-MOVING_SPEED,MOVING_SPEED)
-    else:
-        move_speedX = mspd
-        move_speedY = mspd
-
-    dx = move_speedX
-    dy = move_speedY
-
-    x, y = xlocation, ylocation  # Initial position
-    while True:
-        x += dx
-        y += dy
-
-        if x + width >= master.winfo_screenwidth():
-            dx = -abs(move_speedX)
-        elif x <= 0:
-            dx = abs(move_speedX)
-        if y + height >= master.winfo_screenheight():
-            dy = -abs(move_speedY)
-        elif y <= 0:
-            dy = abs(move_speedY)
-
-        master.geometry(f"{width}x{height}+{x}+{y}")
-        master.update()
-        master.after(10)
-
-def pick_resource(basepath, vidYes:bool):
-    if MOOD_ID != '0' and os.path.exists(Resource.MEDIA):
-        try:
-            if vidYes:
-                with open(Data.MEDIA_VIDEO, 'r') as f:
-                    items = json.loads(f.read())
-            else:
-                with open(Data.MEDIA_IMAGES, 'r') as f:
-                    items = json.loads(f.read())
-        except Exception as e:
-            print(f'failed to run mood check, reason:\n\t{e}')
-            items = os.listdir(basepath)
-    else:
-        items = os.listdir(basepath)
-
-    if not items:
-        return "", "", 0
-
-    while True:
-        item = rand.choice(items)
-        while item.split('.')[-1].lower() == 'ini':
-            item = rand.choice(items)
-
-        matched = 'none'
-        if MOOD_FILENAME:
-            for prefix_name in prefixes:
-                    if item.startswith(prefixes[prefix_name].images):
-                        matched = 'partial'
-                        if do_roll(prefixes[prefix_name].chance):
-                            matched = 'matched'
-                            break
-            if matched == 'none':
-                prefix_name = 'default'
-
-            # In the case where there was a match to a prefix, but didn't win the roll, we want to try again
-            elif matched == 'partial':
-                continue
-        #if the mood filename setting is off, roll for a random mood based on chance
-        else:
-            if MOOD_ID != '0':
-                while True:
-                    prefix_name = rand.choice(list(prefixes))
-                    if prefix_name in moodData['captions']:
-                        if do_roll(prefixes[prefix_name].chance):
-                            break
-            else:
-                while True:
-                    prefix_name = rand.choice(list(prefixes))
-                    if do_roll(prefixes[prefix_name].chance):
-                        break
-        prefix = prefixes[prefix_name]
-
-        caption = ""
-        max = 1
-
-        if SHOW_CAPTIONS and CAPTIONS and prefix.captions:
-            if prefix.captions in CAPTIONS:
-                caption = rand.choice(CAPTIONS[prefix.captions])
-                if prefix.max > 1:
-                    max = rand.randrange(2, prefix.max)
-
-        item = os.path.join(basepath, item)
-        # print(prefix.name, item, caption, max)
-        return item, caption, max
-
-root = Tk()
-
-fore = '#000000'
-back = '#f0f0f0'
-mainfont = font.nametofont('TkDefaultFont')
-
-if THEME == 'Dark':
-    fore = '#f9faff'
-    back = '#282c34'
-if THEME == 'The One':
-    fore = '#00ff41'
-    back = '#282c34'
-    mainfont.configure(family='Consolas', size=8)
-if THEME == 'Ransom':
-    fore = '#ffffff'
-    back = '#841212'
-    mainfont.configure(family='Arial Bold')
-if THEME == 'Goth':
-    fore = '#ba9aff'
-    back = '#282c34'
-    mainfont.configure(family='Constantia')
-if THEME == 'Bimbo':
-    fore = '#ff3aa3'
-    back = '#ffc5cd'
-    mainfont.configure(family='Constantia')
-
-def run():
-    #var things
-    video_mode = False
-    resource_path = Resource.IMAGE
-    if len(SYS_ARGS) >= 1 and SYS_ARGS[0] == '-video':
-        video_mode = True
-        resource_path = Resource.VIDEO
-
-    item, caption_text, root.click_count = pick_resource(resource_path, video_mode)
-
-    if not video_mode:
-        while True:
-            try:
-                image = Image.open(os.path.abspath(item))
-                break
-            except:
-                item, caption_text, root.click_count = pick_resource(resource_path, video_mode)
-    else:
-        from videoprops import get_video_properties
-        video_path = str(Resource.VIDEO / item)
-        video_properties = get_video_properties(video_path)
-        image = Image.new('RGB', (video_properties['width'], video_properties['height']))
-
-    animated_gif = False
-    # Check to see if the gif is animated or a normal gif file
-    if item.split('.')[-1].lower() == 'gif':
-        if image.n_frames > 1:
-            animated_gif = True
-
-        else:
-            image = image.convert('RGBA')
-
-    border_wid_const = 5
-    monitor = rand.choice(get_monitors())
-
-    #window start
-    root.bind('<KeyPress>', lambda key: panic(key))
-    root.configure(bg='black')
-    root.frame = Frame(root)
-    root.wm_attributes('-topmost', -1)
-    utils.set_borderless(root)
-
-    #many thanks to @MercyNudes for fixing my old braindead scaling method (https://twitter.com/MercyNudes)
-    def resize(img:Image.Image) -> Image.Image:
-        size_source = max(img.width, img.height) / min(monitor.width, monitor.height)
-        size_target = rand.randint(30, 70) / 100 if not LOWKEY_MODE else rand.randint(20, 50) / 100
-        resize_factor = size_target / size_source
-        if LANCZOS_MODE:
-            return image.resize((int(image.width * resize_factor), int(image.height * resize_factor)), Image.LANCZOS)
-        else:
-            return image.resize((int(image.width * resize_factor), int(image.height * resize_factor)), Image.ANTIALIAS)
-
-    resized_image = resize(image)
-
-    do_deny = check_deny()
-    if SUBLIMINAL_MODE:
-        check_subliminal()
-
-    if do_deny and not animated_gif:
-        blur_modes = [ImageFilter.GaussianBlur(5), ImageFilter.GaussianBlur(10), ImageFilter.GaussianBlur(20),
-                      ImageFilter.BoxBlur(5),      ImageFilter.BoxBlur(10),       ImageFilter.BoxBlur(20)]
-        rand.shuffle(blur_modes)
-        resized_image = resized_image.filter(blur_modes.pop())
-
-    photoimage_image = ImageTk.PhotoImage(resized_image)
-    image.close()
-
-    #different handling for videos vs gifs vs normal images
-    if video_mode:
-        if len(SYS_ARGS) >= 2 and SYS_ARGS[1] == '-vlc':
-            #vlc mode
-            label = Label(root, width=resized_image.width, height=resized_image.height)
-            label.pack()
-            startVLC(video_path, label)
-        else:
-            #video mode
-            label = VideoLabel(root)
-            label.load(path = video_path, resized_width = resized_image.width, resized_height = resized_image.height)
-            label.pack()
-            thread.Thread(target=lambda: label.play(), daemon=True).start()
-    elif animated_gif:
-        #gif mode
-        label = GifLabel(root)
-        label.load(path=os.path.abspath(f'{item}'), resized_width = resized_image.width, resized_height = resized_image.height)
-        label.pack()
-    else:
-        #standard image mode
-        if not SUBLIMINAL_MODE:
-            label = Label(root, image=photoimage_image, bg='black')
-            label.pack()
-        else:
-            with open(Data.MAX_SUBLIMINALS, 'r+') as f:
-                i = int(f.readline())
-                label = GifLabel(root)
-                subliminal_path = Defaults.SPIRAL
-
-                if os.path.exists(Resource.SUBLIMINALS):
-                    subliminal_options = [file for file in os.listdir(Resource.SUBLIMINALS) if str(file).lower().endswith('.gif')]
-                    if len(subliminal_options) > 0:
-                        subliminal_path = Resource.SUBLIMINALS / str(rand.choice(subliminal_options))
-
-                label.load(subliminal_path, photoimage_image.width(), photoimage_image.height(), back_image=resized_image)
-                label.pack()
-                label.next_frame()
-
-                f.seek(0)
-                f.write(str(i+1))
-                f.truncate()
-
-        if do_deny:
-            deny_options = CAPTIONS.get('denial')
-            if deny_options is None or len(CAPTIONS['denial']) == 0:
-                deny_text = 'Not for you~'
-            else:
-                deny_text = rand.choice(CAPTIONS['denial'])
-            denyLabel = Label(label, text=deny_text, wraplength=resized_image.width - border_wid_const)
-            denyLabel.place(x=int(resized_image.width / 2) - int(denyLabel.winfo_reqwidth() / 2),
-                            y=int(resized_image.height / 2) - int(denyLabel.winfo_reqheight() / 2))
-
-    locX = rand.randint(monitor.x, monitor.x + monitor.width - (resized_image.width))
-    locY = rand.randint(monitor.y, max(monitor.y + monitor.height - (resized_image.height), 0))
-
-    if LOWKEY_MODE:
-        global LOWKEY_CORNER
-        if LOWKEY_CORNER == 4:
-            LOWKEY_CORNER = rand.randrange(0, 3)
-        if LOWKEY_CORNER == 0:
-            locX = monitor.width - (resized_image.width)
-            locY = monitor.y
-        elif LOWKEY_CORNER == 1:
-            locX = monitor.x
-            locY = monitor.y
-        elif LOWKEY_CORNER == 2:
-            locX = monitor.x
-            locY = monitor.height - (resized_image.height)
-        elif LOWKEY_CORNER == 3:
-            locX = monitor.x + monitor.width - (resized_image.width)
-            locY = monitor.y + monitor.height - (resized_image.height)
-
-    root.geometry(f'{resized_image.width + border_wid_const - 1}x{resized_image.height + border_wid_const - 1}+{locX}+{locY}')
-
-    if animated_gif:
-        label.next_frame()
-
-    if HAS_LIFESPAN or LOWKEY_MODE and not (HIBERNATE_TYPE == 'Pump-Scare' and HIBERNATE_MODE):
-        thread.Thread(target=lambda: live_life(root, LIFESPAN if not LOWKEY_MODE else DELAY / 1000), daemon=True).start()
-
-    if not MULTI_CLICK:
-        root.click_count = 1
-
-    root.caption_text = caption_text
-
-    if caption_text:
-        root.caption_string = StringVar()
-        root.caption_string.set(root.caption_text)
-        captionLabel = Label(root, textvariable=root.caption_string, wraplength=resized_image.width - border_wid_const, bg=back, fg=fore)
-        captionLabel.place(x=5, y=5)
-
-    if CORRUPTION_DEVMODE:
-        devmodeLabel1 = Label(root, text=f'clev=', wraplength=resized_image.width - border_wid_const, bg=back, fg=fore)
-        devmodeLabel2 = Label(root, text=f'poplev=', wraplength=resized_image.width - border_wid_const, bg=back, fg=fore)
-        devmodeLabel3 = Label(root, text=f'filen={pathlib.Path(item).name}', wraplength=resized_image.width - border_wid_const, bg=back, fg=fore)
-        devmodeLabel1.place(x= 5, y= int(resized_image.height/2))
-        devmodeLabel2.place(x= 5, y= int(resized_image.height/2) + devmodeLabel2.winfo_reqheight() + 2)
-        devmodeLabel3.place(x= 5, y= int(resized_image.height/2) + devmodeLabel3.winfo_reqheight() + devmodeLabel2.winfo_reqheight() + 4)
-
-
-    if BUTTONLESS:
-        label.bind("<ButtonRelease-1>", buttonless_click)
-    else:
-        root.button_string = StringVar()
-        root.button_text = SUBMISSION_TEXT
-        root.button_string.set(root.button_text)
-        submit_button = Button(root, textvariable=root.button_string, command=click, bg=back, fg=fore, activebackground=back, activeforeground=fore)
-        submit_button.place(x=resized_image.width - 25 - submit_button.winfo_reqwidth(), y=resized_image.height - 5 - submit_button.winfo_reqheight())
-
-    if HIBERNATE_MODE and check_setting('fixWallpaper'):
-        with open(Data.HIBERNATE, 'r+') as f:
-            i = int(f.readline())
-            f.seek(0)
-            f.write(str(i+1))
-            f.truncate()
-
-    root.attributes('-alpha', OPACITY / 100)
-
-    if MOVING_STATUS:
-        move_window(root,resized_image.height,resized_image.width,locX,locY)
-
-    root.mainloop()
-
-def startVLC(vid, label):
-    #word of advice: if you go messing around with python-vlc there's almost no documentation for it
-    #this is a hack that will repeat the video 999,999 times, because I tried to find something less terrible for hours but couldn't
-    instance = vlc.Instance('--input-repeat=999999')
-    media_player = instance.media_player_new()
-    media_player.set_hwnd(label.winfo_id())
-    media_player.video_set_mouse_input(False)
-    media_player.video_set_key_input(False)
-    media_player.audio_set_volume(int(VIDEO_VOLUME*100))
-
-    media = instance.media_new(vid)
-    media_player.set_media(media)
-    media_player.play()
-
-def check_deny() -> bool:
-    return DENIAL_MODE and rand.randint(1, 100) <= DENIAL_CHANCE
-
-def check_subliminal():
-    global SUBLIMINAL_MODE
-    with open(Data.MAX_SUBLIMINALS, 'r') as f:
-        if int(f.readline()) >= MAX_SUBLIMINALS:
-            SUBLIMINAL_MODE = False
-        elif rand.randint(1, 100) > SUBLIMINAL_CHANCE:
-            SUBLIMINAL_MODE = False
-
-def live_life(parent:tk, length:int):
-    while root.click_count > 0:
-        time.sleep(length)
-        click(allow_die=False)
-    for i in range(100-OPACITY, 100):
-        parent.attributes('-alpha', 1-i/100)
-        time.sleep(FADE_OUT_TIME / 100)
-    if LOWKEY_MODE:
-        subprocess.Popen([sys.executable, Process.POPUP])
-    if HIBERNATE_MODE and check_setting('fixWallpaper'):
-        with open(Data.HIBERNATE, 'r+') as f:
-            i = int(f.readline())
-            if i > 0:
-                f.seek(0)
-                f.write(str(i-1))
-                f.truncate()
-    if len(SYS_ARGS) >= 1 and SYS_ARGS[0] == '-video':
-        with open(Data.MAX_VIDEOS, 'r+') as f:
-            i = int(f.readline())
-            if i > 0:
-                f.seek(0)
-                f.write(str(i-1))
-                f.truncate()
-    if SUBLIMINAL_MODE:
-        with open(Data.MAX_SUBLIMINALS, 'r+') as f:
-            i = int(f.readline())
-            if i > 0:
-                f.seek(0)
-                f.write(str(i-1))
-                f.truncate()
-    os.kill(os.getpid(), 9)
-
-def do_roll(mod:float) -> bool:
-    if mod >= 100:
-        return True
-
-    if mod <= 0:
-        return False
-
-    return mod > (rand.random() * 100)
-
-def select_url(arg:str):
-    #if MOOD_OFF:
-    return web_dict['urls'][arg] + web_dict['args'][arg].split(',')[rand.randrange(len(web_dict['args'][arg].split(',')))]
-    #else:
-        #return web_mood_dict['urls'][arg] + web_mood_dict['args'][arg].split(',')[rand.randrange(len(web_mood_dict['args'][arg].split(',')))]
-
-def buttonless_click(event):
-    click()
-
-def click(allow_die = True):
-    # global click_count, caption_string, button_string
-
-    root.click_count -= 1
-
-    if root.click_count > 0:
-        if BUTTONLESS:
-            if root.caption_text:
-                root.caption_string.set(root.caption_text + ' (' + str(root.click_count) + ')')
-
-        else:
-            root.button_string.set(root.button_text + ' (' + str(root.click_count) + ')')
-
-            # Bring to front
-            root.deiconify()
-
-    else:
-        if allow_die:
-            die()
-
-        else:
-            if BUTTONLESS:
-                if root.caption_text:
-                    root.caption_string.set(root.caption_text)
-
-            else:
-                root.button_string.set(root.button_text)
-
-def die():
-    if WEB_OPEN and web_dict and do_roll((100-WEB_PROB) / 2) and not LOWKEY_MODE:
-        urlPath = select_url(rand.randrange(len(web_dict['urls'])))
-        webbrowser.open_new(urlPath)
-    if MITOSIS_MODE or LOWKEY_MODE:
-        for i in (range(0, MITOSIS_STRENGTH) if not LOWKEY_MODE else [1]):
-            subprocess.Popen([sys.executable, Process.POPUP])
-    if HIBERNATE_MODE and check_setting('fixWallpaper'):
-        with open(Data.HIBERNATE, 'r+') as f:
-            i = int(f.readline())
-            if i > 0:
-                f.seek(0)
-                f.write(str(i-1))
-                f.truncate()
-    if len(SYS_ARGS) >= 1 and SYS_ARGS[0] == '-video':
-        with open(Data.MAX_VIDEOS, 'r+') as f:
-            i = int(f.readline())
-            if i > 0:
-                f.seek(0)
-                f.write(str(i-1))
-                f.truncate()
-    if SUBLIMINAL_MODE:
-        with open(Data.MAX_SUBLIMINALS, 'r+') as f:
-            i = int(f.readline())
-            if i > 0:
-                f.seek(0)
-                f.write(str(i-1))
-                f.truncate()
-    os.kill(os.getpid(), 9)
-
-#def select_caption(filename:str) -> str:
-#    for obj in CAPTIONS['prefix']:
-#        if MOOD_FILENAME:
-#            if MOOD_ID != '0':
-#                if filename.startswith(obj) and obj in moodData['captions']:
-#                    ls = CAPTIONS[obj]
-#                    ls.extend(CAPTIONS['default'])
-#                    return ls[rand.randrange(0, len(CAPTIONS[obj]))]
-#            else:
-#                if filename.startswith(obj):
-#                    ls = CAPTIONS[obj]
-#                    ls.extend(CAPTIONS['default'])
-#                    return ls[rand.randrange(0, len(CAPTIONS[obj]))]
-#        else:
-#            if MOOD_ID != '0':
-#                if obj in moodData['captions']:
-#                    ls = CAPTIONS[obj]
-#                    ls.extend(CAPTIONS['default'])
-#                    return ls[rand.randrange(0, len(CAPTIONS[obj]))]
-#    return CAPTIONS['default'][rand.randrange(0, len(CAPTIONS['default']))] if (len(CAPTIONS['default']) > 0) else None
-
-def panic(key):
-    key_condition = (key.keysym == PANIC_KEY or key.keycode == PANIC_KEY)
-    if PANIC_REQUIRES_VALIDATION and key_condition:
-        try:
-            pass_ = simpledialog.askstring('Panic', 'Enter Panic Password')
-            print('ASKING FOR PASS')
-            t_hash = None if pass_ == None or pass_ == '' else hashlib.sha256(pass_.encode(encoding='ascii', errors='ignore')).hexdigest()
-        except:
-            #if some issue occurs with the hash or time files just emergency panic
-            subprocess.Popen([sys.executable, Process.PANIC])
-        print(t_hash)
-        print(HASHED_PATH)
-        if t_hash == HASHED_PATH:
-            #revealing hidden files
-            try:
-                utils.show_file(Data.PASS_HASH)
-                utils.show_file(Data.HID_TIME)
-                os.remove(Data.PASS_HASH)
-                os.remove(Data.HID_TIME)
-                subprocess.Popen([sys.executable, Process.PANIC])
-            except:
-                #if some issue occurs with the hash or time files just emergency panic
-                subprocess.Popen([sys.executable, Process.PANIC])
-    else:
-        if not PANIC_DISABLED and key_condition:
-            subprocess.Popen([sys.executable, Process.PANIC])
-
-def pumpScare():
-    if HIBERNATE_MODE and HIBERNATE_TYPE == 'Pump-Scare':
-        time.sleep(2.5)
-        die()
-
-if __name__ == '__main__':
-    try:
-        thread.Thread(target=pumpScare).start()
-        run()
-    except Exception as e:
-<<<<<<< HEAD
-        utils.init_logging(logging, 'popup')
-        logging.fatal(f'failed to start popup\n{e}')
-
-=======
-        if not os.path.exists(os.path.join(PATH, 'logs')):
-            os.mkdir(os.path.join(PATH, 'logs'))
-        logging.basicConfig(filename=os.path.join(PATH, 'logs', time.asctime().replace(' ', '_').replace(':', '-') + '-popup.txt'), format='%(levelname)s:%(message)s', level=logging.DEBUG)
-        logging.fatal(f'failed to start popup\n{e}')
-        #traceback.print_exc() 
-
->>>>>>> f248e6e3
+import hashlib
+import os
+import sys
+import random as rand
+import tkinter as tk
+import time
+import json
+import pathlib
+import webbrowser
+import ctypes
+import threading as thread
+import logging
+from tkinter import messagebox, simpledialog, Tk, Frame, Label, Button, RAISED, StringVar, font
+from itertools import count, cycle
+from PIL import Image, ImageTk, ImageFilter
+from screeninfo import get_monitors
+from utils import utils
+from utils.paths import Data, Defaults, Process, Resource
+import subprocess
+#import traceback
+try:
+    import vlc
+except:
+    print('vlc failed to load.')
+
+SYS_ARGS = sys.argv.copy()
+SYS_ARGS.pop(0)
+
+class prefix_data:
+    def __init__(self, name, captions = None, images = None, max = 1, chance = 100.0):
+        # The name of the prefix
+        self.name = name
+
+        # Captions to use if different from the name of the prefix
+        if captions:
+            self.captions = captions
+        else:
+            self.captions = name
+
+        # Image file prefix
+        if images:
+            self.images = images
+        else:
+            self.images = name
+
+        # Max number of popups to display
+        self.max = max
+
+        # Chance of this prefix being used (% out of 100, and it's a float to allow < 1% chance)
+        self.chance = float(chance)
+
+prefixes = {}
+#End Imported Code
+
+
+def check_setting(name:str, default:bool=False) -> bool:
+    default = False if default is None else default
+    try:
+        return int(settings.get(name)) == 1
+    except:
+        return default
+
+PATH = str(pathlib.Path(__file__).parent.absolute())
+os.chdir(PATH)
+
+ALLOW_SCREAM = True
+SHOW_CAPTIONS = False
+PANIC_DISABLED = False
+EXTREME_MODE = False
+WEB_OPEN = False
+HAS_LIFESPAN = False
+LIFESPAN = 0
+WEB_PROB = 0
+MITOSIS_STRENGTH = 2
+SUBMISSION_TEXT = 'I Submit <3'
+PANIC_KEY = ''
+PANIC_REQUIRES_VALIDATION = False
+HASHED_PATH = None
+CAPTIONS = {}
+LOWKEY_MODE = False
+LOWKEY_CORNER = 0
+DELAY = 0
+OPACITY = 100
+VIDEO_VOLUME = 0.25
+FADE_OUT_TIME = 1.5
+DENIAL_MODE = False
+DENIAL_CHANCE = 0
+SUBLIMINAL_MODE = False
+SUBLIMINAL_CHANCE = 100
+MAX_SUBLIMINALS = 200
+LANCZOS_MODE = True
+BUTTONLESS = False
+HIBERNATE_MODE = False
+MOOD_OFF = True
+MOOD_FILENAME = True
+MULTI_CLICK = False
+THEME = 'Original'
+MOVING_SPEED = 5
+MOVING_CHANCE = 0
+MOVING_STATUS = False
+MOVING_RANDOM = False
+
+with open(Data.CONFIG, 'r') as cfg:
+    settings = json.loads(cfg.read())
+    SHOW_CAPTIONS = check_setting('showCaptions')
+    PANIC_DISABLED = check_setting('panicDisabled')
+    MITOSIS_MODE = check_setting('mitosisMode')
+    WEB_OPEN = check_setting('webPopup')
+    WEB_PROB = int(settings['webMod'])
+    PANIC_KEY = settings['panicButton']
+    HAS_LIFESPAN = check_setting('timeoutPopups')
+    LIFESPAN = int(settings['popupTimeout'])
+    MITOSIS_STRENGTH = int(settings['mitosisStrength'])
+    PANIC_REQUIRES_VALIDATION = check_setting('timerMode')
+    LOWKEY_MODE = check_setting('lkToggle')
+    LOWKEY_CORNER = int(settings['lkCorner'])
+    DELAY = int(settings['delay'])
+    OPACITY = int(settings['lkScaling'])
+    VIDEO_VOLUME = float(settings['videoVolume']) / 100
+
+    VIDEO_VOLUME = min(max(0, VIDEO_VOLUME), 1)
+
+    DENIAL_MODE = check_setting('denialMode')
+    DENIAL_CHANCE = int(settings['denialChance'])
+    SUBLIMINAL_MODE = check_setting('popupSubliminals')
+    SUBLIMINAL_CHANCE = int(settings['subliminalsChance'])
+    MAX_SUBLIMINALS = int(settings['maxSubliminals'])
+
+    LANCZOS_MODE = check_setting('antiOrLanczos')
+
+    BUTTONLESS = check_setting('buttonless')
+
+    MULTI_CLICK = check_setting('multiClick')
+
+    HIBERNATE_MODE = check_setting('hibernateMode')
+
+    THEME = settings['themeType']
+
+    if HIBERNATE_MODE:
+        if settings['hibernateType'] == 'Chaos':
+            with open(Data.CHAOS_TYPE, 'r') as ct:
+                HIBERNATE_TYPE = ct.read()
+        else:
+            HIBERNATE_TYPE = settings['hibernateType']
+    if SYS_ARGS:
+        MOOD_OFF = check_setting('toggleMoodSet')
+
+    MOOD_FILENAME = check_setting('captionFilename')
+
+    MOVING_CHANCE = int(settings['movingChance'])
+    MOVING_SPEED = int(settings['movingSpeed'])
+    MOVING_RANDOM = check_setting('movingRandom')
+
+    CORRUPTION_DEVMODE = check_setting('corruptionDevMode')
+
+if MOVING_CHANCE >= rand.randint(1,100):
+    BUTTONLESS = True
+    MOVING_STATUS = True
+
+#take out first arg and make it into the mood ID
+MOOD_ID = '0'
+if not MOOD_OFF:
+    MOOD_ID = SYS_ARGS[0].strip('-')
+    SYS_ARGS.pop(0)
+
+if MOOD_ID != '0':
+    if os.path.exists(Data.MOODS / f'{MOOD_ID}.json'):
+        with open(Data.MOODS / f'{MOOD_ID}.json', 'r') as f:
+            moodData = json.loads(f.read())
+    elif os.path.exists(Data.UNNAMED_MOODS / f'{MOOD_ID}.json'):
+        with open(Data.UNNAMED_MOODS / f'{MOOD_ID}.json', 'r') as f:
+            moodData = json.loads(f.read())
+
+
+#used for timer mode, checks if password is required to panic
+if PANIC_REQUIRES_VALIDATION:
+    try:
+        utils.show_file(Data.PASS_HASH)
+        with open(Data.PASS_HASH, 'r') as file:
+            HASHED_PATH = file.readline()
+        utils.hide_file(Data.PASS_HASH)
+    except:
+        #no hash found
+        HASHED_PATH = None
+
+if WEB_OPEN:
+    web_dict = ''
+    if os.path.exists(Resource.WEB):
+        with open(Resource.WEB, 'r') as web_file:
+            web_dict = json.loads(web_file.read())
+            #web_mood_dict = web_dict
+
+        #if not MOOD_OFF:
+            #try:
+                #for i, mood in enumerate(web_dict['moods']):
+                    #if mood not in moodData['web']:
+                        #web_mood_dict['urls'].pop(i)
+                        #web_mood_dict['args'].pop(i)
+                        #web_mood_dict['moods'].pop(i)
+                #messagebox.showinfo('test', f'{web_mood_dict}, {type(web_mood_dict)}')
+            #except Exception as e:
+                #messagebox.showinfo('test', f'{e}')
+                #print('error loading web moods, or web moods not supported in pack.')
+try:
+    with open(Resource.CAPTIONS, 'r') as caption_file:
+        CAPTIONS = json.load(caption_file)
+        try:
+            SUBMISSION_TEXT = CAPTIONS['subtext']
+        except:
+            print('will use default submission text')
+        prefixes['default'] = prefix_data('default', images='', max=1, chance=100.0)
+
+    # Everything in the 'prefix' block gets the default values
+    for prefix in CAPTIONS.get('prefix', []):
+        prefixes[prefix] = prefix_data(prefix)
+
+
+    for prefix in CAPTIONS.get('prefix_settings', []):
+        base = CAPTIONS['prefix_settings'][prefix]
+        caption = base.get('caption', prefix)
+        images = base.get('images', prefix)
+        max_popup = base.get('max', 1)
+        chance = float(base.get('chance', 100.0))
+
+        if prefix in prefixes:
+            entry = prefixes[prefix]
+            entry.caption = caption
+            entry.chance = chance
+
+            if prefix != 'default':
+                entry.images = images
+                entry.max = max_popup
+        else:
+            prefixes[prefix] = prefix_data(prefix, captions=caption, images=images, max=max_popup, chance=chance)
+
+    # Default has to have a reasonable chance of popping up
+    if prefixes['default'].chance <= 10:
+        prefixes['default'].chance = 10
+except:
+    prefixes['default'] = prefix_data('default', images='', max=1, chance=100.0)
+    print('no captions.json')
+
+#gif label class
+class GifLabel(tk.Label):
+    def load(self, path:str, resized_width:int, resized_height:int, delay:int=75, back_image:Image.Image=None):
+        self.image = Image.open(path)
+        self.configure(background='black')
+        self.frames:list[ImageTk.PhotoImage] = []
+        if 'duration' in self.image.info:
+            self.delay = int(self.image.info['duration'])
+        else:
+            self.delay = delay
+
+        if self.delay < delay:
+            self.delay = delay
+
+        try:
+            for i in range(0, self.image.n_frames):
+                hold_image = self.image.resize((resized_width, resized_height), Image.BOX)
+                if back_image is not None:
+                    hold_image, back_image = hold_image.convert('RGBA'), back_image.convert('RGBA')
+                    hold_image = Image.blend(back_image, hold_image, 0.2)
+                self.frames.append(ImageTk.PhotoImage(hold_image.copy()))
+                self.image.seek(i)
+        except Exception as e:
+            print(f'{e}')
+            print(f'Done register frames. ({len(self.frames)})')
+        self.frames_ = cycle(self.frames)
+
+    def next_frame(self):
+        if self.frames_:
+            self.config(image=next(self.frames_))
+            self.after(self.delay, self.next_frame)
+
+
+#video label class
+class VideoLabel(tk.Label):
+    def load(self, path:str, resized_width:int, resized_height:int):
+        import imageio
+        from moviepy.editor import AudioFileClip
+        from videoprops import get_video_properties
+
+        self.path = path
+        self.configure(background='black')
+        self.wid = resized_width
+        self.hgt = resized_height
+        self.video_properties = get_video_properties(path)
+        self.audio = AudioFileClip(self.path)
+        self.fps = float(self.video_properties['avg_frame_rate'].split('/')[0]) / float(self.video_properties['avg_frame_rate'].split('/')[1])
+        try:
+            self.audio_track = self.audio.to_soundarray()
+            print(self.audio_track)
+            self.audio_track = [[VIDEO_VOLUME*v[0], VIDEO_VOLUME*v[1]] for v in self.audio_track]
+            self.duration = float(self.video_properties['duration'])
+        except:
+            self.audio_track = None
+            self.duration = None
+        self.video_frames = imageio.get_reader(path)
+        self.delay = 1 / self.fps
+
+    def play(self):
+        from types import NoneType
+        if not isinstance(self.audio_track, NoneType):
+            try:
+                import sounddevice
+                sounddevice.play(self.audio_track, samplerate=len(self.audio_track) / self.duration, loop=True)
+            except Exception as e:
+                print(f'failed to play sound, reason:\n\t{e}')
+        while True:
+            for frame in self.video_frames.iter_data():
+                self.time_offset_start = time.perf_counter()
+                self.video_frame_image = ImageTk.PhotoImage(Image.fromarray(frame).resize((self.wid, self.hgt)))
+                self.config(image=self.video_frame_image)
+                self.image = self.video_frame_image
+                self.time_offset_end = time.perf_counter()
+                time.sleep(max(0, self.delay - (self.time_offset_end - self.time_offset_start)))
+
+#moving window originally provided very generously by u/basicmo!
+mspd = rand.randint(-MOVING_SPEED,MOVING_SPEED)
+while mspd == 0:
+    mspd = rand.randint(-MOVING_SPEED,MOVING_SPEED)
+
+def move_window(master, resized_height:int, resized_width:int, xlocation:int, ylocation:int):
+    width = resized_width
+    height = resized_height
+    if MOVING_RANDOM:
+        move_speedX = rand.randint(-MOVING_SPEED,MOVING_SPEED)
+        move_speedY = rand.randint(-MOVING_SPEED,MOVING_SPEED)
+        while (move_speedX == 0) and (move_speedY == 0):
+            move_speedX = rand.randint(-MOVING_SPEED,MOVING_SPEED)
+            move_speedY = rand.randint(-MOVING_SPEED,MOVING_SPEED)
+    else:
+        move_speedX = mspd
+        move_speedY = mspd
+
+    dx = move_speedX
+    dy = move_speedY
+
+    x, y = xlocation, ylocation  # Initial position
+    while True:
+        x += dx
+        y += dy
+
+        if x + width >= master.winfo_screenwidth():
+            dx = -abs(move_speedX)
+        elif x <= 0:
+            dx = abs(move_speedX)
+        if y + height >= master.winfo_screenheight():
+            dy = -abs(move_speedY)
+        elif y <= 0:
+            dy = abs(move_speedY)
+
+        master.geometry(f"{width}x{height}+{x}+{y}")
+        master.update()
+        master.after(10)
+
+def pick_resource(basepath, vidYes:bool):
+    if MOOD_ID != '0' and os.path.exists(Resource.MEDIA):
+        try:
+            if vidYes:
+                with open(Data.MEDIA_VIDEO, 'r') as f:
+                    items = json.loads(f.read())
+            else:
+                with open(Data.MEDIA_IMAGES, 'r') as f:
+                    items = json.loads(f.read())
+        except Exception as e:
+            print(f'failed to run mood check, reason:\n\t{e}')
+            items = os.listdir(basepath)
+    else:
+        items = os.listdir(basepath)
+
+    if not items:
+        return "", "", 0
+
+    while True:
+        item = rand.choice(items)
+        while item.split('.')[-1].lower() == 'ini':
+            item = rand.choice(items)
+
+        matched = 'none'
+        if MOOD_FILENAME:
+            for prefix_name in prefixes:
+                    if item.startswith(prefixes[prefix_name].images):
+                        matched = 'partial'
+                        if do_roll(prefixes[prefix_name].chance):
+                            matched = 'matched'
+                            break
+            if matched == 'none':
+                prefix_name = 'default'
+
+            # In the case where there was a match to a prefix, but didn't win the roll, we want to try again
+            elif matched == 'partial':
+                continue
+        #if the mood filename setting is off, roll for a random mood based on chance
+        else:
+            if MOOD_ID != '0':
+                while True:
+                    prefix_name = rand.choice(list(prefixes))
+                    if prefix_name in moodData['captions']:
+                        if do_roll(prefixes[prefix_name].chance):
+                            break
+            else:
+                while True:
+                    prefix_name = rand.choice(list(prefixes))
+                    if do_roll(prefixes[prefix_name].chance):
+                        break
+        prefix = prefixes[prefix_name]
+
+        caption = ""
+        max = 1
+
+        if SHOW_CAPTIONS and CAPTIONS and prefix.captions:
+            if prefix.captions in CAPTIONS:
+                caption = rand.choice(CAPTIONS[prefix.captions])
+                if prefix.max > 1:
+                    max = rand.randrange(2, prefix.max)
+
+        item = os.path.join(basepath, item)
+        # print(prefix.name, item, caption, max)
+        return item, caption, max
+
+root = Tk()
+
+fore = '#000000'
+back = '#f0f0f0'
+mainfont = font.nametofont('TkDefaultFont')
+
+if THEME == 'Dark':
+    fore = '#f9faff'
+    back = '#282c34'
+if THEME == 'The One':
+    fore = '#00ff41'
+    back = '#282c34'
+    mainfont.configure(family='Consolas', size=8)
+if THEME == 'Ransom':
+    fore = '#ffffff'
+    back = '#841212'
+    mainfont.configure(family='Arial Bold')
+if THEME == 'Goth':
+    fore = '#ba9aff'
+    back = '#282c34'
+    mainfont.configure(family='Constantia')
+if THEME == 'Bimbo':
+    fore = '#ff3aa3'
+    back = '#ffc5cd'
+    mainfont.configure(family='Constantia')
+
+def run():
+    #var things
+    video_mode = False
+    resource_path = Resource.IMAGE
+    if len(SYS_ARGS) >= 1 and SYS_ARGS[0] == '-video':
+        video_mode = True
+        resource_path = Resource.VIDEO
+
+    item, caption_text, root.click_count = pick_resource(resource_path, video_mode)
+
+    if not video_mode:
+        while True:
+            try:
+                image = Image.open(os.path.abspath(item))
+                break
+            except:
+                item, caption_text, root.click_count = pick_resource(resource_path, video_mode)
+    else:
+        from videoprops import get_video_properties
+        video_path = str(Resource.VIDEO / item)
+        video_properties = get_video_properties(video_path)
+        image = Image.new('RGB', (video_properties['width'], video_properties['height']))
+
+    animated_gif = False
+    # Check to see if the gif is animated or a normal gif file
+    if item.split('.')[-1].lower() == 'gif':
+        if image.n_frames > 1:
+            animated_gif = True
+
+        else:
+            image = image.convert('RGBA')
+
+    border_wid_const = 5
+    monitor = rand.choice(get_monitors())
+
+    #window start
+    root.bind('<KeyPress>', lambda key: panic(key))
+    root.configure(bg='black')
+    root.frame = Frame(root)
+    root.wm_attributes('-topmost', -1)
+    utils.set_borderless(root)
+
+    #many thanks to @MercyNudes for fixing my old braindead scaling method (https://twitter.com/MercyNudes)
+    def resize(img:Image.Image) -> Image.Image:
+        size_source = max(img.width, img.height) / min(monitor.width, monitor.height)
+        size_target = rand.randint(30, 70) / 100 if not LOWKEY_MODE else rand.randint(20, 50) / 100
+        resize_factor = size_target / size_source
+        if LANCZOS_MODE:
+            return image.resize((int(image.width * resize_factor), int(image.height * resize_factor)), Image.LANCZOS)
+        else:
+            return image.resize((int(image.width * resize_factor), int(image.height * resize_factor)), Image.ANTIALIAS)
+
+    resized_image = resize(image)
+
+    do_deny = check_deny()
+    if SUBLIMINAL_MODE:
+        check_subliminal()
+
+    if do_deny and not animated_gif:
+        blur_modes = [ImageFilter.GaussianBlur(5), ImageFilter.GaussianBlur(10), ImageFilter.GaussianBlur(20),
+                      ImageFilter.BoxBlur(5),      ImageFilter.BoxBlur(10),       ImageFilter.BoxBlur(20)]
+        rand.shuffle(blur_modes)
+        resized_image = resized_image.filter(blur_modes.pop())
+
+    photoimage_image = ImageTk.PhotoImage(resized_image)
+    image.close()
+
+    #different handling for videos vs gifs vs normal images
+    if video_mode:
+        if len(SYS_ARGS) >= 2 and SYS_ARGS[1] == '-vlc':
+            #vlc mode
+            label = Label(root, width=resized_image.width, height=resized_image.height)
+            label.pack()
+            startVLC(video_path, label)
+        else:
+            #video mode
+            label = VideoLabel(root)
+            label.load(path = video_path, resized_width = resized_image.width, resized_height = resized_image.height)
+            label.pack()
+            thread.Thread(target=lambda: label.play(), daemon=True).start()
+    elif animated_gif:
+        #gif mode
+        label = GifLabel(root)
+        label.load(path=os.path.abspath(f'{item}'), resized_width = resized_image.width, resized_height = resized_image.height)
+        label.pack()
+    else:
+        #standard image mode
+        if not SUBLIMINAL_MODE:
+            label = Label(root, image=photoimage_image, bg='black')
+            label.pack()
+        else:
+            with open(Data.MAX_SUBLIMINALS, 'r+') as f:
+                i = int(f.readline())
+                label = GifLabel(root)
+                subliminal_path = Defaults.SPIRAL
+
+                if os.path.exists(Resource.SUBLIMINALS):
+                    subliminal_options = [file for file in os.listdir(Resource.SUBLIMINALS) if str(file).lower().endswith('.gif')]
+                    if len(subliminal_options) > 0:
+                        subliminal_path = Resource.SUBLIMINALS / str(rand.choice(subliminal_options))
+
+                label.load(subliminal_path, photoimage_image.width(), photoimage_image.height(), back_image=resized_image)
+                label.pack()
+                label.next_frame()
+
+                f.seek(0)
+                f.write(str(i+1))
+                f.truncate()
+
+        if do_deny:
+            deny_options = CAPTIONS.get('denial')
+            if deny_options is None or len(CAPTIONS['denial']) == 0:
+                deny_text = 'Not for you~'
+            else:
+                deny_text = rand.choice(CAPTIONS['denial'])
+            denyLabel = Label(label, text=deny_text, wraplength=resized_image.width - border_wid_const)
+            denyLabel.place(x=int(resized_image.width / 2) - int(denyLabel.winfo_reqwidth() / 2),
+                            y=int(resized_image.height / 2) - int(denyLabel.winfo_reqheight() / 2))
+
+    locX = rand.randint(monitor.x, monitor.x + monitor.width - (resized_image.width))
+    locY = rand.randint(monitor.y, max(monitor.y + monitor.height - (resized_image.height), 0))
+
+    if LOWKEY_MODE:
+        global LOWKEY_CORNER
+        if LOWKEY_CORNER == 4:
+            LOWKEY_CORNER = rand.randrange(0, 3)
+        if LOWKEY_CORNER == 0:
+            locX = monitor.width - (resized_image.width)
+            locY = monitor.y
+        elif LOWKEY_CORNER == 1:
+            locX = monitor.x
+            locY = monitor.y
+        elif LOWKEY_CORNER == 2:
+            locX = monitor.x
+            locY = monitor.height - (resized_image.height)
+        elif LOWKEY_CORNER == 3:
+            locX = monitor.x + monitor.width - (resized_image.width)
+            locY = monitor.y + monitor.height - (resized_image.height)
+
+    root.geometry(f'{resized_image.width + border_wid_const - 1}x{resized_image.height + border_wid_const - 1}+{locX}+{locY}')
+
+    if animated_gif:
+        label.next_frame()
+
+    if HAS_LIFESPAN or LOWKEY_MODE and not (HIBERNATE_TYPE == 'Pump-Scare' and HIBERNATE_MODE):
+        thread.Thread(target=lambda: live_life(root, LIFESPAN if not LOWKEY_MODE else DELAY / 1000), daemon=True).start()
+
+    if not MULTI_CLICK:
+        root.click_count = 1
+
+    root.caption_text = caption_text
+
+    if caption_text:
+        root.caption_string = StringVar()
+        root.caption_string.set(root.caption_text)
+        captionLabel = Label(root, textvariable=root.caption_string, wraplength=resized_image.width - border_wid_const, bg=back, fg=fore)
+        captionLabel.place(x=5, y=5)
+
+    if CORRUPTION_DEVMODE:
+        devmodeLabel1 = Label(root, text=f'clev=', wraplength=resized_image.width - border_wid_const, bg=back, fg=fore)
+        devmodeLabel2 = Label(root, text=f'poplev=', wraplength=resized_image.width - border_wid_const, bg=back, fg=fore)
+        devmodeLabel3 = Label(root, text=f'filen={pathlib.Path(item).name}', wraplength=resized_image.width - border_wid_const, bg=back, fg=fore)
+        devmodeLabel1.place(x= 5, y= int(resized_image.height/2))
+        devmodeLabel2.place(x= 5, y= int(resized_image.height/2) + devmodeLabel2.winfo_reqheight() + 2)
+        devmodeLabel3.place(x= 5, y= int(resized_image.height/2) + devmodeLabel3.winfo_reqheight() + devmodeLabel2.winfo_reqheight() + 4)
+
+
+    if BUTTONLESS:
+        label.bind("<ButtonRelease-1>", buttonless_click)
+    else:
+        root.button_string = StringVar()
+        root.button_text = SUBMISSION_TEXT
+        root.button_string.set(root.button_text)
+        submit_button = Button(root, textvariable=root.button_string, command=click, bg=back, fg=fore, activebackground=back, activeforeground=fore)
+        submit_button.place(x=resized_image.width - 25 - submit_button.winfo_reqwidth(), y=resized_image.height - 5 - submit_button.winfo_reqheight())
+
+    if HIBERNATE_MODE and check_setting('fixWallpaper'):
+        with open(Data.HIBERNATE, 'r+') as f:
+            i = int(f.readline())
+            f.seek(0)
+            f.write(str(i+1))
+            f.truncate()
+
+    root.attributes('-alpha', OPACITY / 100)
+
+    if MOVING_STATUS:
+        move_window(root,resized_image.height,resized_image.width,locX,locY)
+
+    root.mainloop()
+
+def startVLC(vid, label):
+    #word of advice: if you go messing around with python-vlc there's almost no documentation for it
+    #this is a hack that will repeat the video 999,999 times, because I tried to find something less terrible for hours but couldn't
+    instance = vlc.Instance('--input-repeat=999999')
+    media_player = instance.media_player_new()
+    media_player.set_hwnd(label.winfo_id())
+    media_player.video_set_mouse_input(False)
+    media_player.video_set_key_input(False)
+    media_player.audio_set_volume(int(VIDEO_VOLUME*100))
+
+    media = instance.media_new(vid)
+    media_player.set_media(media)
+    media_player.play()
+
+def check_deny() -> bool:
+    return DENIAL_MODE and rand.randint(1, 100) <= DENIAL_CHANCE
+
+def check_subliminal():
+    global SUBLIMINAL_MODE
+    with open(Data.MAX_SUBLIMINALS, 'r') as f:
+        if int(f.readline()) >= MAX_SUBLIMINALS:
+            SUBLIMINAL_MODE = False
+        elif rand.randint(1, 100) > SUBLIMINAL_CHANCE:
+            SUBLIMINAL_MODE = False
+
+def live_life(parent:tk, length:int):
+    while root.click_count > 0:
+        time.sleep(length)
+        click(allow_die=False)
+    for i in range(100-OPACITY, 100):
+        parent.attributes('-alpha', 1-i/100)
+        time.sleep(FADE_OUT_TIME / 100)
+    if LOWKEY_MODE:
+        subprocess.Popen([sys.executable, Process.POPUP])
+    if HIBERNATE_MODE and check_setting('fixWallpaper'):
+        with open(Data.HIBERNATE, 'r+') as f:
+            i = int(f.readline())
+            if i > 0:
+                f.seek(0)
+                f.write(str(i-1))
+                f.truncate()
+    if len(SYS_ARGS) >= 1 and SYS_ARGS[0] == '-video':
+        with open(Data.MAX_VIDEOS, 'r+') as f:
+            i = int(f.readline())
+            if i > 0:
+                f.seek(0)
+                f.write(str(i-1))
+                f.truncate()
+    if SUBLIMINAL_MODE:
+        with open(Data.MAX_SUBLIMINALS, 'r+') as f:
+            i = int(f.readline())
+            if i > 0:
+                f.seek(0)
+                f.write(str(i-1))
+                f.truncate()
+    os.kill(os.getpid(), 9)
+
+def do_roll(mod:float) -> bool:
+    if mod >= 100:
+        return True
+
+    if mod <= 0:
+        return False
+
+    return mod > (rand.random() * 100)
+
+def select_url(arg:str):
+    #if MOOD_OFF:
+    return web_dict['urls'][arg] + web_dict['args'][arg].split(',')[rand.randrange(len(web_dict['args'][arg].split(',')))]
+    #else:
+        #return web_mood_dict['urls'][arg] + web_mood_dict['args'][arg].split(',')[rand.randrange(len(web_mood_dict['args'][arg].split(',')))]
+
+def buttonless_click(event):
+    click()
+
+def click(allow_die = True):
+    # global click_count, caption_string, button_string
+
+    root.click_count -= 1
+
+    if root.click_count > 0:
+        if BUTTONLESS:
+            if root.caption_text:
+                root.caption_string.set(root.caption_text + ' (' + str(root.click_count) + ')')
+
+        else:
+            root.button_string.set(root.button_text + ' (' + str(root.click_count) + ')')
+
+            # Bring to front
+            root.deiconify()
+
+    else:
+        if allow_die:
+            die()
+
+        else:
+            if BUTTONLESS:
+                if root.caption_text:
+                    root.caption_string.set(root.caption_text)
+
+            else:
+                root.button_string.set(root.button_text)
+
+def die():
+    if WEB_OPEN and web_dict and do_roll((100-WEB_PROB) / 2) and not LOWKEY_MODE:
+        urlPath = select_url(rand.randrange(len(web_dict['urls'])))
+        webbrowser.open_new(urlPath)
+    if MITOSIS_MODE or LOWKEY_MODE:
+        for i in (range(0, MITOSIS_STRENGTH) if not LOWKEY_MODE else [1]):
+            subprocess.Popen([sys.executable, Process.POPUP])
+    if HIBERNATE_MODE and check_setting('fixWallpaper'):
+        with open(Data.HIBERNATE, 'r+') as f:
+            i = int(f.readline())
+            if i > 0:
+                f.seek(0)
+                f.write(str(i-1))
+                f.truncate()
+    if len(SYS_ARGS) >= 1 and SYS_ARGS[0] == '-video':
+        with open(Data.MAX_VIDEOS, 'r+') as f:
+            i = int(f.readline())
+            if i > 0:
+                f.seek(0)
+                f.write(str(i-1))
+                f.truncate()
+    if SUBLIMINAL_MODE:
+        with open(Data.MAX_SUBLIMINALS, 'r+') as f:
+            i = int(f.readline())
+            if i > 0:
+                f.seek(0)
+                f.write(str(i-1))
+                f.truncate()
+    os.kill(os.getpid(), 9)
+
+#def select_caption(filename:str) -> str:
+#    for obj in CAPTIONS['prefix']:
+#        if MOOD_FILENAME:
+#            if MOOD_ID != '0':
+#                if filename.startswith(obj) and obj in moodData['captions']:
+#                    ls = CAPTIONS[obj]
+#                    ls.extend(CAPTIONS['default'])
+#                    return ls[rand.randrange(0, len(CAPTIONS[obj]))]
+#            else:
+#                if filename.startswith(obj):
+#                    ls = CAPTIONS[obj]
+#                    ls.extend(CAPTIONS['default'])
+#                    return ls[rand.randrange(0, len(CAPTIONS[obj]))]
+#        else:
+#            if MOOD_ID != '0':
+#                if obj in moodData['captions']:
+#                    ls = CAPTIONS[obj]
+#                    ls.extend(CAPTIONS['default'])
+#                    return ls[rand.randrange(0, len(CAPTIONS[obj]))]
+#    return CAPTIONS['default'][rand.randrange(0, len(CAPTIONS['default']))] if (len(CAPTIONS['default']) > 0) else None
+
+def panic(key):
+    key_condition = (key.keysym == PANIC_KEY or key.keycode == PANIC_KEY)
+    if PANIC_REQUIRES_VALIDATION and key_condition:
+        try:
+            pass_ = simpledialog.askstring('Panic', 'Enter Panic Password')
+            print('ASKING FOR PASS')
+            t_hash = None if pass_ == None or pass_ == '' else hashlib.sha256(pass_.encode(encoding='ascii', errors='ignore')).hexdigest()
+        except:
+            #if some issue occurs with the hash or time files just emergency panic
+            subprocess.Popen([sys.executable, Process.PANIC])
+        print(t_hash)
+        print(HASHED_PATH)
+        if t_hash == HASHED_PATH:
+            #revealing hidden files
+            try:
+                utils.show_file(Data.PASS_HASH)
+                utils.show_file(Data.HID_TIME)
+                os.remove(Data.PASS_HASH)
+                os.remove(Data.HID_TIME)
+                subprocess.Popen([sys.executable, Process.PANIC])
+            except:
+                #if some issue occurs with the hash or time files just emergency panic
+                subprocess.Popen([sys.executable, Process.PANIC])
+    else:
+        if not PANIC_DISABLED and key_condition:
+            subprocess.Popen([sys.executable, Process.PANIC])
+
+def pumpScare():
+    if HIBERNATE_MODE and HIBERNATE_TYPE == 'Pump-Scare':
+        time.sleep(2.5)
+        die()
+
+if __name__ == '__main__':
+    try:
+        thread.Thread(target=pumpScare).start()
+        run()
+    except Exception as e:
+        utils.init_logging(logging, 'popup')
+        logging.fatal(f'failed to start popup\n{e}')
+        #traceback.print_exc() 