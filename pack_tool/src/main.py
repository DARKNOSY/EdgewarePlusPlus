--- conflicted
+++ resolved
@@ -69,10 +69,13 @@
             location = None
             if filetype.is_image(file_path):
                 location = build.image
+                if compimg:
+                    compress_image(file_path, location, filename)
+                    continue
             elif filetype.is_video(file_path):
                 location = build.video
                 # can remove the endswith once we support more filetypes for compression
-                if compress and filename.endswith(".mp4"):
+                if compvid and filename.endswith(".mp4"):
                     compress_video(file_path, location)
                     continue
             elif filetype.is_audio(file_path):
@@ -80,16 +83,7 @@
 
             if location:
                 location.mkdir(parents=True, exist_ok=True)
-<<<<<<< HEAD
-                if compimg and filetype.is_image(file_path):
-                        compress_image(file_path, location, filename)
-                elif compvid and filetype.is_video(file_path) and filename.endswith(".mp4"):
-                    compress_video(file_path, location)
-                else:
-                    shutil.copyfile(file_path, location / filename)
-=======
                 shutil.copyfile(file_path, location / filename)
->>>>>>> 09b9524a
                 media[mood].append(filename)
             else:
                 logging.warning(f"{file_path} is not an image, video, or audio file")
