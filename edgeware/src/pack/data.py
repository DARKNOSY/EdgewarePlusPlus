--- conflicted
+++ resolved
@@ -23,11 +23,7 @@
 class CorruptionLevel:
     moods: set[str]
     wallpaper: str | None
-<<<<<<< HEAD
-    config: dict | None
-=======
     config: dict[str, str | int]
->>>>>>> 5807cfae
 
 
 @dataclass
