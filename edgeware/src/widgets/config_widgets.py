--- conflicted
+++ resolved
@@ -1,4 +1,20 @@
-<<<<<<< HEAD
+# Copyright (C) 2025 Araten & Marigold
+#
+# This file is part of Edgeware++.
+#
+# Edgeware++ is free software: you can redistribute it and/or modify
+# it under the terms of the GNU General Public License as published by
+# the Free Software Foundation, either version 3 of the License, or
+# (at your option) any later version.
+#
+# Edgeware++ is distributed in the hope that it will be useful,
+# but WITHOUT ANY WARRANTY; without even the implied warranty of
+# MERCHANTABILITY or FITNESS FOR A PARTICULAR PURPOSE.  See the
+# GNU General Public License for more details.
+#
+# You should have received a copy of the GNU General Public License
+# along with Edgeware++.  If not, see <https://www.gnu.org/licenses/>.
+
 from tkinter import (
     Button,
     Scale,
@@ -24,47 +40,14 @@
         inner = Frame(self)
         Scale(inner, label=label, orient="horizontal", variable=var, from_=f, to=t).pack(fill="x", expand=True)
         Button(inner, text="Manual", command=lambda: assign(var, simpledialog.askinteger(f"{label}", prompt=f"[{f}-{t}]: "))).pack(fill="x", expand=True, pady=[4, 0])
-=======
-# Copyright (C) 2025 Araten & Marigold
-#
-# This file is part of Edgeware++.
-#
-# Edgeware++ is free software: you can redistribute it and/or modify
-# it under the terms of the GNU General Public License as published by
-# the Free Software Foundation, either version 3 of the License, or
-# (at your option) any later version.
-#
-# Edgeware++ is distributed in the hope that it will be useful,
-# but WITHOUT ANY WARRANTY; without even the implied warranty of
-# MERCHANTABILITY or FITNESS FOR A PARTICULAR PURPOSE.  See the
-# GNU General Public License for more details.
-#
-# You should have received a copy of the GNU General Public License
-# along with Edgeware++.  If not, see <https://www.gnu.org/licenses/>.
-
-from tkinter import Button, Checkbutton, Frame, Label, Message, Scale, font
-
-
-class ManualScale(Frame):
-    def __init__(self, text: str, *args, **kwargs) -> None:
-        super().__init__(borderwidth=1, relief="groove", *args, **kwargs)
-        inner = Frame(self)
-        Scale(inner, label=text, orient="horizontal").pack(fill="x", expand=True)
-        Button(inner, text="Manual").pack(fill="x", expand=True, pady=[4, 0])
->>>>>>> f21aea0e
         inner.pack(padx=4, pady=4, fill="both", expand=True)
 
     def pack(self):
         super().pack(padx=4, pady=4, side="left", expand=True, fill="x")
 
 
-<<<<<<< HEAD
 class SettingsToggle(Checkbutton):
-    def __init__(self, text: str, *args, **kwargs):
-=======
-class Toggle(Checkbutton):
     def __init__(self, text: str, *args, **kwargs) -> None:
->>>>>>> f21aea0e
         super().__init__(text=text, borderwidth=1, relief="groove", *args, **kwargs)
 
     def pack(self) -> None:
@@ -72,11 +55,7 @@
 
 
 class Section(Frame):
-<<<<<<< HEAD
-    def __init__(self, title: str, message: str, *args, **kwargs):
-=======
     def __init__(self, title: str, message: str, *args, **kwargs) -> None:
->>>>>>> f21aea0e
         super().__init__(borderwidth=2, relief="raised", *args, **kwargs)
         title_font = font.Font(font="Default")
         title_font.configure(size=15)
@@ -87,11 +66,6 @@
         super().pack(padx=8, pady=8, fill="x")
 
 
-<<<<<<< HEAD
-class Row(Frame):
-    def pack(self):
-=======
 class SettingsRow(Frame):
     def pack(self) -> None:
->>>>>>> f21aea0e
         super().pack(fill="x")