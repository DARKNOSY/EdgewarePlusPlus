if __name__ == "__main__":
    import os

    from paths import Data

    # Required on Windows
    os.environ["PATH"] += os.pathsep + str(Data.ROOT)

import ast
import json
import logging
import traceback
from tkinter import (
    Button,
    Canvas,
    Checkbutton,
    Frame,
    Label,
    Message,
    OptionMenu,
    Scale,
    Text,
    Tk,
    Toplevel,
    font,
    messagebox,
    ttk,
<<<<<<< HEAD
    Toplevel,
    Listbox,
=======
>>>>>>> 388ffd33
)

from config_window.import_pack import import_pack
from config_window.tabs.annoyance.audio_video import AudioVideoTab
from config_window.tabs.annoyance.captions import CaptionsTab
from config_window.tabs.annoyance.dangerous_settings import DangerousSettingsTab
from config_window.tabs.annoyance.moods import MoodsTab
from config_window.tabs.annoyance.popup import PopupTab
from config_window.tabs.annoyance.wallpaper import WallpaperTab
from config_window.tabs.general.booru import BooruTab
from config_window.tabs.general.default_file import DefaultFileTab
from config_window.tabs.general.file import FileTab
from config_window.tabs.general.info import InfoTab
from config_window.tabs.general.start import StartTab
from config_window.tabs.modes.basic import BasicModesTab
from config_window.tabs.modes.corruption import CorruptionModeTab
from config_window.tabs.modes.dangerous_modes import DangerousModesTab
from config_window.tabs.modes.hibernate import HibernateModeTab
from config_window.tabs.troubleshooting import TroubleshootingTab
from config_window.utils import (
    all_children,
    config,
    get_live_version,
    refresh,
    write_save,
)
from config_window.vars import Vars
from pack import Pack
from pack.data import UniversalSet
from paths import DEFAULT_PACK_PATH, CustomAssets, Data
from settings import load_default_config
from widgets.scroll_frame import ScrollFrame
from widgets.tooltip import CreateToolTip

config["wallpaperDat"] = ast.literal_eval(config["wallpaperDat"])
default_config = load_default_config()
pack = Pack(Data.PACKS / config["packPath"] if config["packPath"] else DEFAULT_PACK_PATH)


pil_logger = logging.getLogger("PIL")
pil_logger.setLevel(logging.INFO)

# "stashed" relevant information from each about tab, for when a "tutorial" section gets added:

# ANNOYANCE_TEXT: pretty much everything has been covered. in new tutorial emphasise this is the most important tab (because it is)

# DRIVE_TEXT: leaving this for last as it's the most "actually important" thing here. but I think I did a half decent job on explaining it in the relevant tab as well. note about the threads: at one point the about tab comments on how you can set the number of threads as an option, but this is not true. The number of fill threads was always hard coded at 8, whether that makes any sense is up in the air

# WALLPAPER_TEXT: we might be changing the wallpaper tab up to begin with, but generally I find it a bit confusing. Panic wallpaper should be moved to a more important place, then the wallpaper tab could be named "rotate wallpaper" or something. this tab offers not much to clear it up, but setting a reminder to change "rotate variation" to a better name (gives range of time +/- the timer)
# text for the about tab

# STARTUP_TEXT: almost all of this text is useful details, but not sure where to put it instead of here as it's all tech support related stuff. "Launch on PC Startup" currently has no hover tooltip, but also it's fairly self explanatory, not sure how many people would hover it. Here's what's missing from current explanation: "Please note that the method used does NOT edit registry or schedule any tasks. The "lazy startup" method was used for both convenience of implementation and convenience of cleaning.\n\nIf you forget to turn off the "start on logon" setting before uninstalling, you will need to manually go to your Startup folder and remove "edgeware.bat"."

# HIBERNATE_TEXT: mostly redundant/already covered, but I do like the way it's more long form and expanded compared to the shorter form messages. note to self in the tutorial: maybe try making it a bit more conversational/suggestion based, to give ideas on how to use edgeware

# HIBERNATE_TYPE_TEXT: these are all useful imo, but are also explained in brief on the hibernate window itself. could maybe make the hibernate window a bit bigger to explain them, or put a part in the tutorial section later. keeping these up for now as well

# THANK_AND_ABOUT_TEXT: I don't really want to erase petit's work, especially considering they have a donation link (and I am potentially thinking about accepting donations as well? maybe?), I would feel kind of like a dick. but also the program is so much different than how it used to be that I feel like we took it in our own direction. In any case, leaving this up for now as it's fairly benign and can be easily removed whenever

# PLUSPLUS_TEXT: outdated, stopped updating it when marigold joined the team as she kind of helped inspire me to legitimize actual patchnotes rather than just doing whatever crap I want like this. leaving it up for now but can be easily removed. I do want to write a credits page at some point, even if its short and tucked away

# PACKINFO_TEXT: redundant and out of date. however, there is some useful information relating to discord statuses: "Also included in this section is the discord status info, which gives what your discord status will be set to if that setting is turned on, along with the image. As of time of writing (or if I forget to update this later), the image cannot be previewed as it is "hard coded" into Edgeware\'s discord application and accessed through the API. As I am not the original creator of Edgeware, and am not sure how to contact them, the best I could do is low-res screenshots or the name of each image. I chose the latter. Because of this hard-coding, the only person i\'ve run into so far who use these images is PetitTournesol themselves, but it should be noted that anyone can use them as long as they know what to add to the discord.dat file. This is partially the reason I left this information in."

# FILE_TEXT: there is some useful stuff in here, but it's also information i'm not sure people really need to know. also, i've been thinking about splitting up the file tab and moving things around, as it has a lot of important stuff in it mixed in with things barely anyone will ever use.
ABOUT_TEXT = "This is the \"About\" tab, where you can find additional information about a few harder to explain topics! It's a bit barren right now, but that's because we're in the process of changing to a new tutorial window which should be a lot more helpful to new users.\n\nMost of the information that used to be here was either outdated or redundant, as we've moved a lot of help to their respective tabs. The things currently left here are mostly deep dives into specific tabs or features, new users should check out each tab from left to right for the time being and try hovering over settings that confuse them!"

DRIVE_TEXT = 'The "Drive" portion of Edgeware has three features: fill drive, replace images, and Booru downloader.\n\n"Fill Drive" does exactly what it says: it attempts to fill your hard drive with as much porn from /resource/img/ as possible. It does, however, have some restrictions. It will (should) not place ANY images into folders that start with a "." or have their names listed in the folder name blacklist.\nIt will also ONLY place images into the User folder and its subfolders.\nFill drive has one modifier, which is its own forced delay. Because it runs with between 1 and 8 threads at any given time, when unchecked it can fill your drive VERY quickly. To ensure that you get that nice slow fill, you can adjust the delay between each folder sweep it performs and the max number of threads.\n\n"Replace Images" is more complicated. Its searching is the exact same as fill drive, but instead of throwing images everywhere, it will seek out folders with large numbers of images (more than the threshold value) and when it finds one, it will replace ALL of the images with porn from /resource/img/. REMEMBER THAT IF YOU CARE ABOUT YOUR PHOTOS, AND THEY\'RE IN A FOLDER WITH MORE IMAGES THAN YOUR CHOSEN THRESHOLD VALUE, EITHER BACK THEM UP IN A ZIP OR SOMETHING OR DO. NOT. USE. THIS SETTING. I AM NOT RESPONSIBLE FOR YOUR OWN DECISION TO RUIN YOUR PHOTOS. Edgeware will attempt to backup any replaced images under /data/backups, but DO NOT RELY ON THIS FEATURE IN ANY CIRCUMSTANCE. ALWAYS BACKUP YOUR FILES YOURSELF.\n\nBooru downloader allows you to download new items from a Booru of your choice. For the booru name, ONLY the literal name is used, like "censored" or "blacked" instead of the full url. This is not case sensitive. Use the "Validate" button to ensure that downloading will be successful before running. For tagging, if you want to have multiple tags, they can be combined using "tag1+tag2+tag3" or if you want to add blacklist tags, type your tag and append a "+-blacklist_tag" after the desired tag.'
HIBERNATE_TYPE_TEXT = "Original: The original hibernate type that came with base Edgeware. Spawns a barrage of popups instantly, the max possible amount is based on your awaken activity.\n\nSpaced: Essentially runs Edgeware normally, but over a brief period of time before ceasing generation of new popups. Because of this awaken activity isn't used, instead popup delay is looked at for frequency of popups.\n\nGlitch: Creates popups at random-ish intervals over a period of time. The total amount of popups spawned is based on the awaken activity. Perfect for those who want a 'virus-like' experience, or just something different every time.\n\nRamp: Similar to spaced, only the popup frequency gets faster and faster over the hibernate length. After reaching the max duration, it will spawn a number of popups equal to the awaken activity at a speed slightly faster than your popup delay. Best used with long hibernate length values and fairly short popup delay. (keep in mind that if the popup delay is too short though, popups can potentially not appear or lag behind)\n\nPump-Scare: Do you like haunted houses or scary movies? Don't you wish that instead of screamers and jumpscares, they had porn pop out at you instead? This is kind of like that. When hibernate is triggered a popup with audio will appear for around a second or two, then immediately disappear. This works best on packs with short, immediate audio files: old Edgeware packs that contain half-hour long hypno files will likely not reach meaningful audio in time. Large audio files can also hamper effectiveness of the audio and lead to desync with the popup.\n\nChaos: Every time hibernate activates, it randomly selects any of the other hibernate modes."

FILE_TEXT = 'The file tab is for all your file management needs, whether it be saving things, loading things, deleting things, or looking around in config folders. The Preset window has also been moved here to make more room for general options.\n\nThere are only two things that aren\'t very self explanatory: deleting logs and unique IDs.\n\nWhile deleting logs is fairly straightforward, it should be noted that it will not delete the log currently being written during the session, so the "total logs in folder" stat will always display as "1".\n\nUnique IDs are a feature to help assist with saving moods. In short, they are a generated identifier that is used when saving to a "moods json file", which is tapped into when selecting what moods you want to see in the "Pack Info" tab. Unique IDs are only used if the pack does not have a \'info.json\' file, otherwise the pack name is just used instead. If you are rapidly editing a pack without info.json and want Edgeware++ to stop generating new mood files, there is an option to disable it in the troubleshooting tab.'

# Generate mood file if it doesn't exist or is invalid
if not pack.info.mood_file.is_file() or isinstance(pack.active_moods, UniversalSet):
    Data.MOODS.mkdir(parents=True, exist_ok=True)
    with open(pack.info.mood_file, "w+") as f:
        f.write(json.dumps({"active": list(map(lambda mood: mood.name, pack.index.moods))}))


class Config(Tk):
    def __init__(self):
        global config, vars
        super().__init__()

        # window things
        self.title("Edgeware++ Config")
        self.geometry("740x900")
        try:
            self.iconbitmap(CustomAssets.config_icon())
            logging.info("set iconbitmap.")
        except Exception:
            logging.warning("failed to set iconbitmap.")

        window_font = font.nametofont("TkDefaultFont")
        title_font = font.Font(font="Default")
        title_font.configure(size=13)

        vars = Vars(config)

        # grouping for enable/disable
        message_group = []

        local_version = default_config["versionplusplus"]
        live_version = get_live_version()

        # tab display code start
        notebook = ttk.Notebook(self)  # tab manager
        notebook.pack(expand=1, fill="both")

        general_tab = ttk.Frame(notebook)
        notebook.add(general_tab, text="General")
        general_notebook = ttk.Notebook(general_tab)
        general_notebook.pack(expand=1, fill="both")
        general_notebook.add(StartTab(vars, title_font, message_group, local_version, live_version), text="Start")  # startup screen, info and presets
        general_notebook.add(FileTab(vars, title_font, message_group, pack), text="File/Presets")  # file management tab
        general_notebook.add(InfoTab(vars, title_font, message_group, pack), text="Pack Info")  # pack information
        general_notebook.add(BooruTab(vars, title_font), text="Booru Downloader")  # tab for booru downloader
        general_notebook.add(DefaultFileTab(vars, message_group), text="Change Default Files")  # tab for changing default files

        annoyance_tab = ttk.Frame(notebook)
        notebook.add(annoyance_tab, text="Annoyance/Runtime")
        annoyance_notebook = ttk.Notebook(annoyance_tab)
        annoyance_notebook.pack(expand=1, fill="both")
        annoyance_notebook.add(PopupTab(vars, title_font, message_group), text="Popups")  # tab for popup settings
        annoyance_notebook.add(AudioVideoTab(vars, title_font, message_group), text="Audio/Video")  # tab for managing audio and video settings
        annoyance_notebook.add(CaptionsTab(vars, title_font, message_group), text="Captions")  # tab for caption settings
        annoyance_notebook.add(WallpaperTab(vars, message_group, pack), text="Wallpaper")  # tab for wallpaper rotation settings
        annoyance_notebook.add(MoodsTab(vars, title_font, message_group, pack), text="Moods")  # tab for mood settings
        annoyance_notebook.add(DangerousSettingsTab(vars, title_font, message_group), text="Dangerous Settings")  # tab for potentially dangerous settings

        modes_tab = ttk.Frame(notebook)
        notebook.add(modes_tab, text="Modes")
        modes_notebook = ttk.Notebook(modes_tab)
        modes_notebook.pack(expand=1, fill="both")
        modes_notebook.add(BasicModesTab(vars, title_font), text="Basic Modes")  # tab for basic popup modes
        modes_notebook.add(DangerousModesTab(vars, title_font), text="Dangerous Modes")  # tab for timer mode
        modes_notebook.add(HibernateModeTab(vars, title_font), text="Hibernate")  # tab for hibernate mode
        modes_notebook.add(CorruptionModeTab(vars, title_font, pack), text="Corruption")  # tab for corruption mode

        notebook.add(TroubleshootingTab(vars, title_font), text="Troubleshooting")  # tab for miscellaneous settings with niche use cases

        style = ttk.Style(self)  # style setting for left aligned tabs

        # going to vent here for a second: I have no idea why ttk doesn't use the default theme by default
        # and I also don't know why switching to the default theme is the only way to remove ugly borders on notebook tabs
        # apparently borderwidth, highlightthickness, and anything else just decides to not work...
        style.theme_use("default")

        style.layout(
            "Tab",
            [
                (
                    "Notebook.tab",
                    {
                        "sticky": "nswe",
                        "children": [
                            (
                                "Notebook.padding",
                                {
                                    "side": "top",
                                    "sticky": "nswe",
                                    "children":
                                    # [('Notebook.focus', {'side': 'top', 'sticky': 'nswe', 'children': (Removes ugly selection dots from tabs)
                                    [("Notebook.label", {"side": "top", "sticky": ""})],
                                    # })],
                                },
                            )
                        ],
                    },
                )
            ],
        )
        style.configure("lefttab.TNotebook", tabposition="wn")

        pack_frame = Frame(self)
        pack_frame.pack(fill="x")
<<<<<<< HEAD
        Button(pack_frame, text="Import New Pack", command=lambda: import_window(self)).pack(fill="both", side="left", expand=1)
        Button(pack_frame, text="Switch Pack", command=lambda: switch_window(self, vars)).pack(fill="x", side="left", expand=1)
=======
        Button(pack_frame, text="Import New Pack", command=lambda: import_window(self)).pack(fill="both", side="left", padx=[0, 2], pady=[0, 2], expand=1)
        Button(pack_frame, text="Switch Pack", command=lambda: switch_pack(vars)).pack(fill="x", side="left", pady=[0, 2], expand=1)
        Data.PACKS.mkdir(parents=True, exist_ok=True)
        pack_list = ["default"] + os.listdir(Data.PACKS)
        pack_dropdown = OptionMenu(pack_frame, vars.pack_path, *pack_list)
        pack_dropdown["menu"].insert_separator(1)
        pack_dropdown.pack(padx=[2, 0], pady=[0, 1], fill="x", side="left", expand=1)
        # Button(pack_frame, text="Load Pack", command=export_pack).pack(fill="x", side="left", expand=1)
>>>>>>> 388ffd33
        Button(self, text="Save & Exit", command=lambda: write_save(vars, True)).pack(fill="x")

        # ==========={IN HERE IS ABOUT TAB ITEM INITS}===========#
        tab_info = ttk.Frame(None)  # info, github, version, about, etc.
        notebook.add(tab_info, text="About")
        tab_info_expound = ttk.Notebook(tab_info, style="lefttab.TNotebook")  # additional subtabs for info on features
        tab_info_expound.pack(expand=1, fill="both")

        notebook.add(tab_info, text="About")

        tab_about = ScrollFrame()
        tab_info_expound.add(tab_about, text="About")
        Label(tab_about.viewPort, text=ABOUT_TEXT, anchor="nw", wraplength=460).pack()

        tab_drive = ScrollFrame()
        tab_info_expound.add(tab_drive, text="Hard Drive")
        Label(tab_drive.viewPort, text=DRIVE_TEXT, anchor="nw", wraplength=460).pack()

        tab_hibernate_type = ScrollFrame()
        tab_info_expound.add(tab_hibernate_type, text="Hibernate Types")
        Label(tab_hibernate_type.viewPort, text=HIBERNATE_TYPE_TEXT, anchor="nw", wraplength=460).pack()

        tab_file = ScrollFrame()
        tab_info_expound.add(tab_file, text="File")
        Label(tab_file.viewPort, text=FILE_TEXT, anchor="nw", wraplength=460).pack()
        # ==========={HERE ENDS  ABOUT TAB ITEM INITS}===========#

        theme_change(config["themeType"].strip(), self, style, window_font, title_font)

        # messageOff toggle here, for turning off all help messages
        toggle_help(vars.message_off.get(), message_group)

        # first time alert popup
        # if not settings['is_configed'] == 1:
        #    messagebox.showinfo('First Config', 'Config has not been run before. All settings are defaulted to frequency of 0 except for popups.\n[This alert will only appear on the first run of config]')
        # version alert, if core web version (0.0.0) is different from the github configdefault, alerts user that update is available
        #   if user is a bugfix patch behind, the _X at the end of the 0.0.0, they will not be alerted
        #   the version will still be red to draw attention to it
        if local_version.split("_")[0] != live_version.split("_")[0] and not (local_version.endswith("DEV") or config["toggleInternet"]):
            messagebox.showwarning(
                "Update Available",
                'Main local version and web version are not the same.\nPlease visit the Github and download the newer files,\nor use the direct download link on the "Start" tab.',
            )
        self.mainloop()


# helper funcs for lambdas =======================================================
def theme_change(theme: str, root, style, mfont, tfont):
    if theme == "Original" or config["themeNoConfig"] is True:
        for widget in all_children(root):
            if isinstance(widget, Message):
                widget.configure(font=(mfont, 8))
        style.configure("TFrame", background="#f0f0f0")
        style.configure("TNotebook", background="#f0f0f0")
        style.map("TNotebook.Tab", background=[("selected", "#f0f0f0")])
        style.configure("TNotebook.Tab", background="#d9d9d9")
    else:
        if theme == "Dark":
            for widget in all_children(root):
                if isinstance(widget, Frame) or isinstance(widget, Canvas):
                    widget.configure(bg="#282c34")
                if isinstance(widget, Button):
                    widget.configure(bg="#282c34", fg="ghost white", activebackground="#282c34", activeforeground="ghost white")
                if isinstance(widget, Label):
                    widget.configure(bg="#282c34", fg="ghost white")
                if isinstance(widget, OptionMenu):
                    widget.configure(bg="#282c34", fg="ghost white", highlightthickness=0, activebackground="#282c34", activeforeground="ghost white")
                if isinstance(widget, Text):
                    widget.configure(bg="#1b1d23", fg="ghost white")
                if isinstance(widget, Scale):
                    widget.configure(bg="#282c34", fg="ghost white", activebackground="#282c34", troughcolor="#c8c8c8", highlightthickness=0)
                if isinstance(widget, Checkbutton):
                    widget.configure(bg="#282c34", fg="ghost white", selectcolor="#1b1d23", activebackground="#282c34", activeforeground="ghost white")
                if isinstance(widget, Message):
                    widget.configure(bg="#282c34", fg="ghost white", font=(mfont, 8))
            for widget in CreateToolTip.instances:
                widget.background = "#1b1d23"
                widget.foreground = "#ffffff"
                widget.bordercolor = "#ffffff"
            style.configure("TFrame", background="#282c34")
            style.configure("TNotebook", background="#282c34")
            style.map("TNotebook.Tab", background=[("selected", "#282c34")])
            style.configure("TNotebook.Tab", background="#1b1d23", foreground="#f9faff")
        if theme == "The One":
            for widget in all_children(root):
                if isinstance(widget, Frame) or isinstance(widget, Canvas):
                    widget.configure(bg="#282c34")
                if isinstance(widget, Button):
                    widget.configure(bg="#282c34", fg="#00ff41", activebackground="#1b1d23", activeforeground="#00ff41")
                if isinstance(widget, Label):
                    widget.configure(bg="#282c34", fg="#00ff41")
                if isinstance(widget, OptionMenu):
                    widget.configure(bg="#282c34", fg="#00ff41", highlightthickness=0, activebackground="#282c34", activeforeground="#00ff41")
                if isinstance(widget, Text):
                    widget.configure(bg="#1b1d23", fg="#00ff41")
                if isinstance(widget, Scale):
                    widget.configure(bg="#282c34", fg="#00ff41", activebackground="#282c34", troughcolor="#009a22", highlightthickness=0)
                if isinstance(widget, Checkbutton):
                    widget.configure(bg="#282c34", fg="#00ff41", selectcolor="#1b1d23", activebackground="#282c34", activeforeground="#00ff41")
                if isinstance(widget, Message):
                    widget.configure(bg="#282c34", fg="#00ff41", font=("Consolas", 8))
            for widget in CreateToolTip.instances:
                widget.background = "#1b1d23"
                widget.foreground = "#00ff41"
                widget.bordercolor = "#00ff41"
            style.configure("TFrame", background="#282c34")
            style.configure("TNotebook", background="#282c34")
            style.map("TNotebook.Tab", background=[("selected", "#282c34")])
            style.configure("TNotebook.Tab", background="#1b1d23", foreground="#00ff41")
            mfont.configure(family="Consolas", size=8)
            tfont.configure(family="Consolas")
        if theme == "Ransom":
            for widget in all_children(root):
                if isinstance(widget, Frame) or isinstance(widget, Canvas):
                    widget.configure(bg="#841212")
                if isinstance(widget, Button):
                    widget.configure(bg="#841212", fg="yellow", activebackground="#841212", activeforeground="yellow")
                if isinstance(widget, Label):
                    widget.configure(bg="#841212", fg="white")
                if isinstance(widget, OptionMenu):
                    widget.configure(bg="#841212", fg="white", highlightthickness=0, activebackground="#841212", activeforeground="white")
                if isinstance(widget, Text):
                    widget.configure(bg="white", fg="black")
                if isinstance(widget, Scale):
                    widget.configure(bg="#841212", fg="white", activebackground="#841212", troughcolor="#c8c8c8", highlightthickness=0)
                if isinstance(widget, Checkbutton):
                    widget.configure(bg="#841212", fg="white", selectcolor="#5c0d0d", activebackground="#841212", activeforeground="white")
                if isinstance(widget, Message):
                    widget.configure(bg="#841212", fg="white", font=("Arial", 8))
            for widget in CreateToolTip.instances:
                widget.background = "#ff2600"
                widget.foreground = "#ffffff"
                widget.bordercolor = "#000000"
            style.configure("TFrame", background="#841212")
            style.configure("TNotebook", background="#841212")
            style.map("TNotebook.Tab", background=[("selected", "#841212")])
            style.configure("TNotebook.Tab", background="#5c0d0d", foreground="#ffffff")
            mfont.configure(family="Arial")
            tfont.configure(family="Arial Bold")
        if theme == "Goth":
            for widget in all_children(root):
                if isinstance(widget, Frame) or isinstance(widget, Canvas):
                    widget.configure(bg="#282c34")
                if isinstance(widget, Button):
                    widget.configure(bg="#282c34", fg="MediumPurple1", activebackground="#282c34", activeforeground="MediumPurple1")
                if isinstance(widget, Label):
                    widget.configure(bg="#282c34", fg="MediumPurple1")
                if isinstance(widget, OptionMenu):
                    widget.configure(bg="#282c34", fg="MediumPurple1", highlightthickness=0, activebackground="#282c34", activeforeground="MediumPurple1")
                if isinstance(widget, Text):
                    widget.configure(bg="MediumOrchid2", fg="purple4")
                if isinstance(widget, Scale):
                    widget.configure(bg="#282c34", fg="MediumPurple1", activebackground="#282c34", troughcolor="MediumOrchid2", highlightthickness=0)
                if isinstance(widget, Checkbutton):
                    widget.configure(bg="#282c34", fg="MediumPurple1", selectcolor="#1b1d23", activebackground="#282c34", activeforeground="MediumPurple1")
                if isinstance(widget, Message):
                    widget.configure(bg="#282c34", fg="MediumPurple1", font=("Constantia", 8))
            for widget in CreateToolTip.instances:
                widget.background = "#1b1d23"
                widget.foreground = "#cc60ff"
                widget.bordercolor = "#b999fe"
            style.configure("TFrame", background="#282c34")
            style.configure("TNotebook", background="#282c34")
            style.map("TNotebook.Tab", background=[("selected", "#282c34")])
            style.configure("TNotebook.Tab", background="#1b1d23", foreground="MediumPurple1")
            mfont.configure(family="Constantia")
            tfont.configure(family="Constantia")
        if theme == "Bimbo":
            for widget in all_children(root):
                if isinstance(widget, Frame) or isinstance(widget, Canvas):
                    widget.configure(bg="pink")
                if isinstance(widget, Button):
                    widget.configure(bg="pink", fg="deep pink", activebackground="hot pink", activeforeground="deep pink")
                if isinstance(widget, Label):
                    widget.configure(bg="pink", fg="deep pink")
                if isinstance(widget, OptionMenu):
                    widget.configure(bg="pink", fg="deep pink", highlightthickness=0, activebackground="hot pink", activeforeground="deep pink")
                if isinstance(widget, Text):
                    widget.configure(bg="light pink", fg="magenta2")
                if isinstance(widget, Scale):
                    widget.configure(bg="pink", fg="deep pink", activebackground="pink", troughcolor="hot pink", highlightthickness=0)
                if isinstance(widget, Checkbutton):
                    widget.configure(bg="pink", fg="deep pink", selectcolor="light pink", activebackground="pink", activeforeground="deep pink")
                if isinstance(widget, Message):
                    widget.configure(bg="pink", fg="deep pink", font=("Constantia", 8))
            for widget in CreateToolTip.instances:
                widget.background = "#ffc5cd"
                widget.foreground = "#ff3aa3"
                widget.bordercolor = "#ff84c1"
            style.configure("TFrame", background="pink")
            style.configure("TNotebook", background="pink")
            style.map("TNotebook.Tab", background=[("selected", "pink")])
            style.configure("TNotebook.Tab", background="lightpink", foreground="deep pink")
            mfont.configure(family="Constantia")
            tfont.configure(family="Constantia")


def toggle_help(state: bool, messages: list):
    if state is True:
        try:
            for widget in messages:
                widget.destroy()
        except Exception as e:
            logging.warning(f"could not properly turn help off. {e}")

<<<<<<< HEAD
def switch_pack(vars: Vars, pack: str) -> None:
    vars.pack_path = pack
=======

# TODO: Review this function, it was directly copied from the file tab as "save_and_refresh", mainly used for loading the selected pack here
def switch_pack(vars: Vars) -> None:
>>>>>>> 388ffd33
    write_save(vars)
    refresh()


def import_window(parent: Tk) -> None:
    root = Toplevel(parent)
    root.geometry("350x225")
    root.resizable(False, False)
    root.focus_force()
    root.title("Import New Pack")

    message = "Would you like to import a new pack, or change the default pack instead?\n\nImporting a new pack saves it to /data/packs, and allows fast switching between all packs saved this way.\n\nChanging the default pack saves it to /resource, overwriting any pack previously saved there.\n"
    Label(root, text=message, wraplength=325).pack(fill="x")
    Button(root, text="Import New", command=lambda: import_pack(False)).pack()
    Button(root, text="Change Default", command=lambda: import_pack(True)).pack()
    Button(root, text="Cancel", command=lambda: root.destroy()).pack()
    root.mainloop()
    root.destroy()


def switch_window(parent: Tk, vars: Vars) -> None:
    root = Toplevel(parent)
    root.geometry('275x290')
    root.resizable(False, False)
    #root.wm_attributes('-toolwindow', 1)
    root.focus_force()
    root.title("Switch Pack")

    switch_list_frame = Frame(root)
    switch_list_frame.pack()
    switch_list = Listbox(switch_list_frame, width=40, height=15)
    Data.PACKS.mkdir(parents=True, exist_ok=True)
    pack_list = os.listdir(Data.PACKS)
    i = 0
    for i, pack in enumerate(pack_list):
        switch_list.insert(i, pack)

    def get_list_entry(listbox: Listbox) -> str:
        selection = listbox.curselection()
        selected_pack = listbox.get(selection[0])
        print(selected_pack)
        return selected_pack

    switch_list.pack(side="left")
    switch_list_scrollbar = ttk.Scrollbar(switch_list_frame, orient="vertical", command=switch_list.yview)
    switch_list_scrollbar.pack(side="left", fill="y")
    switch_buttons_frame = Frame(root)
    switch_buttons_frame.pack()
    Button(switch_buttons_frame, text='Switch', command=lambda: switch_pack(vars, get_list_entry(switch_list))).pack(side="left")
    Button(switch_buttons_frame, text='Default', command=lambda: switch_pack(vars, "default")).pack(side="left", padx=5)
    Button(switch_buttons_frame, text='Cancel', command=lambda: root.destroy()).pack(side="left")

if __name__ == "__main__":
    try:
        Config()
    except Exception as e:
        logging.fatal(f"Config encountered fatal error: {e}\n\n{traceback.format_exc()}")
        messagebox.showerror("Could not start", f"Could not start config.\n[{e}]")<|MERGE_RESOLUTION|>--- conflicted
+++ resolved
@@ -25,11 +25,8 @@
     font,
     messagebox,
     ttk,
-<<<<<<< HEAD
     Toplevel,
     Listbox,
-=======
->>>>>>> 388ffd33
 )
 
 from config_window.import_pack import import_pack
@@ -205,19 +202,8 @@
 
         pack_frame = Frame(self)
         pack_frame.pack(fill="x")
-<<<<<<< HEAD
         Button(pack_frame, text="Import New Pack", command=lambda: import_window(self)).pack(fill="both", side="left", expand=1)
         Button(pack_frame, text="Switch Pack", command=lambda: switch_window(self, vars)).pack(fill="x", side="left", expand=1)
-=======
-        Button(pack_frame, text="Import New Pack", command=lambda: import_window(self)).pack(fill="both", side="left", padx=[0, 2], pady=[0, 2], expand=1)
-        Button(pack_frame, text="Switch Pack", command=lambda: switch_pack(vars)).pack(fill="x", side="left", pady=[0, 2], expand=1)
-        Data.PACKS.mkdir(parents=True, exist_ok=True)
-        pack_list = ["default"] + os.listdir(Data.PACKS)
-        pack_dropdown = OptionMenu(pack_frame, vars.pack_path, *pack_list)
-        pack_dropdown["menu"].insert_separator(1)
-        pack_dropdown.pack(padx=[2, 0], pady=[0, 1], fill="x", side="left", expand=1)
-        # Button(pack_frame, text="Load Pack", command=export_pack).pack(fill="x", side="left", expand=1)
->>>>>>> 388ffd33
         Button(self, text="Save & Exit", command=lambda: write_save(vars, True)).pack(fill="x")
 
         # ==========={IN HERE IS ABOUT TAB ITEM INITS}===========#
@@ -423,14 +409,8 @@
         except Exception as e:
             logging.warning(f"could not properly turn help off. {e}")
 
-<<<<<<< HEAD
 def switch_pack(vars: Vars, pack: str) -> None:
     vars.pack_path = pack
-=======
-
-# TODO: Review this function, it was directly copied from the file tab as "save_and_refresh", mainly used for loading the selected pack here
-def switch_pack(vars: Vars) -> None:
->>>>>>> 388ffd33
     write_save(vars)
     refresh()
 
