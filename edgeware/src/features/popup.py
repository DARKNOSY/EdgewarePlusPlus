import random
import time
import os
import shutil
from pathlib import Path
from threading import Thread
from tkinter import Button, Label, TclError, Tk, Toplevel

import utils
from desktop_notifier.common import Icon
from desktop_notifier.sync import DesktopNotifierSync
from features.misc import mitosis_popup, open_web
from features.theme import get_theme
from pack import Pack
from panic import panic
from PIL import ImageFilter
from roll import roll
from screeninfo import get_monitors
from settings import Settings
from state import State
from paths import Data


class Popup(Toplevel):
    media: Path  # Defined by subclasses

    def __init__(self, root: Tk, settings: Settings, pack: Pack, state: State):
        state.popup_number += 1
        super().__init__(bg="black")

        self.root = root
        self.settings = settings
        self.pack = pack
        self.state = state
        self.theme = get_theme(settings)

<<<<<<< HEAD
        self.denial = roll(self.settings.denial_chance)

        self.bind("<KeyPress>", lambda event: panic(self.root, self.settings, self.state, event.keysym))
=======
        self.bind("<KeyPress>", lambda event: panic(self.root, self.settings, self.state, legacy_key=event.keysym))

>>>>>>> afe1088a
        self.attributes("-topmost", True)
        utils.set_borderless(self)

        self.opacity = self.settings.opacity
        self.attributes("-alpha", self.opacity)

    def init_finish(self) -> None:
        self.try_denial_text()
        self.try_caption()
        self.try_corruption_dev()
        self.try_button()
        self.try_move()
        self.try_multi_click()
        self.try_timeout()
        self.try_pump_scare()

    def compute_geometry(self, source_width: int, source_height: int) -> None:
        self.monitor = random.choice(get_monitors())

        source_size = max(source_width, source_height) / min(self.monitor.width, self.monitor.height)
        target_size = (random.randint(30, 70) if not self.settings.lowkey_mode else random.randint(20, 50)) / 100
        scale = target_size / source_size

        self.width = int(source_width * scale)
        self.height = int(source_height * scale)

        if self.settings.lowkey_mode:
            corner = self.settings.lowkey_corner
            if corner == 4:  # Random corner
                corner = random.randint(0, 3)

            right = corner == 0 or corner == 3  # Top right or bottom right
            bottom = corner == 2 or corner == 3  # Bottom left or bottom right
            self.x = self.monitor.x + (self.monitor.width - self.width if right else 0)
            self.y = self.monitor.y + (self.monitor.height - self.height if bottom else 0)
        else:
            self.x = random.randint(self.monitor.x, self.monitor.x + self.monitor.width - self.width)
            self.y = random.randint(self.monitor.y, self.monitor.y + self.monitor.height - self.height)
        self.geometry(f"{self.width}x{self.height}+{self.x}+{self.y}")
<<<<<<< HEAD

    def try_denial_filter(self, mpv: bool) -> ImageFilter.Filter | str:
        mpv_filters = ["gblur=sigma=5", "gblur=sigma=10", "gblur=sigma=20"]
        image_filters = [ImageFilter.GaussianBlur(5), ImageFilter.GaussianBlur(10), ImageFilter.GaussianBlur(20)]
        return random.choice(mpv_filters if mpv else image_filters) if self.denial else ""

    def try_denial_text(self) -> None:
        if self.denial:
            label = Label(self, text=self.pack.random_denial(), wraplength=self.width, fg=self.theme.fg, bg=self.theme.bg)
            label.place(relx=0.5, rely=0.5, anchor="c")
=======
>>>>>>> afe1088a

    def try_caption(self) -> None:
        caption = self.pack.random_caption(self.media)
        if self.settings.captions_in_popups and caption:
            label = Label(self, text=caption, wraplength=self.width, fg=self.theme.fg, bg=self.theme.bg)
            label.place(x=5, y=5)

    def try_corruption_dev(self) -> None:
        if self.settings.corruption_dev_mode:
            levels = []
            mood = self.pack.index.media_moods.get(self.media.name, None)
            for level in self.pack.corruption_levels:
                if mood in level.moods:
                    levels.append(self.pack.corruption_levels.index(level) + 1)

            label_mood = Label(self, text=f"Popup mood: {mood}", fg=self.theme.fg, bg=self.theme.bg)
            label_level = Label(self, text=f"Valid Levels: {levels}", fg=self.theme.fg, bg=self.theme.bg)
            label_current_level = Label(self, text=f"Current Level: {self.state.corruption_level}", fg=self.theme.fg, bg=self.theme.bg)

            label_mood.place(x=5, y=(self.height // 2))
            label_level.place(x=5, y=(self.height // 2 + label_mood.winfo_reqheight() + 2))
            label_current_level.place(x=5, y=(self.height // 2 + label_mood.winfo_reqheight() + label_level.winfo_reqheight() + 4))

    def try_button(self) -> None:
        if self.settings.buttonless:
            self.bind("<ButtonRelease-1>", lambda event: self.click())
        else:
            button = Button(
                self,
                text=self.pack.index.default.popup_close,
                command=self.click,
                fg=self.theme.fg,
                bg=self.theme.bg,
                activeforeground=self.theme.fg,
                activebackground=self.theme.bg,
            )
            button.place(x=-10, y=-10, relx=1, rely=1, anchor="se")

    def try_move(self) -> None:
        def move() -> None:
            speed_x = 0 if self.settings.moving_chance else self.settings.moving_speed
            speed_y = 0 if self.settings.moving_chance else self.settings.moving_speed
            while speed_x == 0 and speed_y == 0:
                speed_x = random.randint(-self.settings.moving_speed, self.settings.moving_speed)
                speed_y = random.randint(-self.settings.moving_speed, self.settings.moving_speed)

            try:
                while True:
                    self.x += speed_x
                    self.y += speed_y

                    left = self.x <= self.monitor.x
                    right = self.x + self.width >= self.monitor.x + self.monitor.width
                    if left or right:
                        speed_x = -speed_x

                    top = self.y <= self.monitor.y
                    bottom = self.y + self.height >= self.monitor.y + self.monitor.height
                    if top or bottom:
                        speed_y = -speed_y

                    self.geometry(f"{self.width}x{self.height}+{self.x}+{self.y}")
                    time.sleep(0.01)
            except TclError:
                pass  # Exception thrown when closing

        if roll(self.settings.moving_chance):
            Thread(target=move, daemon=True).start()

    def try_multi_click(self) -> None:
        self.clicks_to_close = self.pack.random_clicks_to_close(self.media) if self.settings.multi_click_popups else 1

    def try_timeout(self) -> None:
        def fade_out() -> None:
            try:
                while self.opacity > 0:
                    self.opacity -= 0.01
                    self.attributes("-alpha", self.opacity)
                    time.sleep(0.015)
                self.close()
            except TclError:
                pass  # Exception thrown when manually closed during fade out

        if self.settings.timeout_enabled and not self.state.pump_scare:
            self.after(self.settings.timeout, Thread(target=fade_out, daemon=True).start)

    def try_pump_scare(self) -> None:
        if self.state.pump_scare:
            self.after(2500, self.close)

    def try_web_open(self) -> None:
        if self.settings.web_on_popup_close and roll((100 - self.settings.web_chance) / 2):
            open_web(self.pack)

    def try_mitosis(self) -> None:
        if self.settings.mitosis_mode and not self.settings.lowkey_mode:
            for n in range(self.settings.mitosis_strength):
                mitosis_popup(self.root, self.settings, self.pack, self.state)

    def click(self) -> None:
        self.clicks_to_close -= 1
        if self.clicks_to_close <= 0:
            if self.state.alt_held:
                self.blacklist_media()
            self.close()
            self.try_mitosis()

    def blacklist_media(self) -> None:
        filename = os.path.basename(self.media).split('/')[-1]
        path_blacklist = Data.BLACKLIST / "".join(self.pack.info.name.split())
        if not os.path.exists(path_blacklist):
            os.makedirs(path_blacklist)
        shutil.move(self.media, path_blacklist)
        notifier = DesktopNotifierSync(app_name="Edgeware++", app_icon=Icon(self.pack.icon))
        notifier.send(title=self.pack.info.name, message=f"{filename} has been successfully sent to blacklist")

    def close(self) -> None:
        self.state.popup_number -= 1
        self.try_web_open()
        self.destroy()<|MERGE_RESOLUTION|>--- conflicted
+++ resolved
@@ -34,14 +34,9 @@
         self.state = state
         self.theme = get_theme(settings)
 
-<<<<<<< HEAD
         self.denial = roll(self.settings.denial_chance)
 
-        self.bind("<KeyPress>", lambda event: panic(self.root, self.settings, self.state, event.keysym))
-=======
         self.bind("<KeyPress>", lambda event: panic(self.root, self.settings, self.state, legacy_key=event.keysym))
-
->>>>>>> afe1088a
         self.attributes("-topmost", True)
         utils.set_borderless(self)
 
@@ -81,7 +76,6 @@
             self.x = random.randint(self.monitor.x, self.monitor.x + self.monitor.width - self.width)
             self.y = random.randint(self.monitor.y, self.monitor.y + self.monitor.height - self.height)
         self.geometry(f"{self.width}x{self.height}+{self.x}+{self.y}")
-<<<<<<< HEAD
 
     def try_denial_filter(self, mpv: bool) -> ImageFilter.Filter | str:
         mpv_filters = ["gblur=sigma=5", "gblur=sigma=10", "gblur=sigma=20"]
@@ -92,8 +86,6 @@
         if self.denial:
             label = Label(self, text=self.pack.random_denial(), wraplength=self.width, fg=self.theme.fg, bg=self.theme.bg)
             label.place(relx=0.5, rely=0.5, anchor="c")
-=======
->>>>>>> afe1088a
 
     def try_caption(self) -> None:
         caption = self.pack.random_caption(self.media)
